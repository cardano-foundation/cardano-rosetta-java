FROM ubuntu:22.04 AS build-common
WORKDIR /app

<<<<<<< HEAD
RUN apt-get update --fix-missing \
    && apt install -y --no-install-recommends openjdk-21-jdk maven curl
=======
RUN apt update --fix-missing \
    && apt install -y --no-install-recommends openjdk-21-jdk maven curl \
    && apt clean
>>>>>>> fcd95c75

COPY ./pom.xml /app/pom.xml
COPY ./api /app/api
COPY ./yaci-indexer /app/yaci-indexer
COPY ./test-data-generator /app/test-data-generator

RUN --mount=type=cache,target=/root/.m2 mvn clean package -DskipTests

RUN cp /app/yaci-indexer/target/*.jar /app/yaci-indexer.jar

ENTRYPOINT ["java", "-jar",  "/app/yaci-indexer.jar"]

CMD ["/bin/sh", "-c", "bash"]<|MERGE_RESOLUTION|>--- conflicted
+++ resolved
@@ -1,14 +1,9 @@
 FROM ubuntu:22.04 AS build-common
 WORKDIR /app
 
-<<<<<<< HEAD
-RUN apt-get update --fix-missing \
-    && apt install -y --no-install-recommends openjdk-21-jdk maven curl
-=======
 RUN apt update --fix-missing \
     && apt install -y --no-install-recommends openjdk-21-jdk maven curl \
     && apt clean
->>>>>>> fcd95c75
 
 COPY ./pom.xml /app/pom.xml
 COPY ./api /app/api
