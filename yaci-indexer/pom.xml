--- conflicted
+++ resolved
@@ -61,44 +61,13 @@
             <artifactId>yaci-store-account-spring-boot-starter</artifactId>
             <version>${version.yaci-store}</version>
         </dependency>
-<<<<<<< HEAD
-        <dependency>
-            <groupId>com.bloxbean.cardano</groupId>
-            <artifactId>yaci-store-metadata-spring-boot-starter</artifactId>
-            <version>${version.yaci-store}</version>
-        </dependency>
-=======
         <!-- Used for staking info including pool infos -->
->>>>>>> d4e89027
         <dependency>
             <groupId>com.bloxbean.cardano</groupId>
             <artifactId>yaci-store-staking-spring-boot-starter</artifactId>
             <version>${version.yaci-store}</version>
         </dependency>
-<<<<<<< HEAD
-        <dependency>
-            <groupId>com.bloxbean.cardano</groupId>
-            <artifactId>yaci-store-assets-spring-boot-starter</artifactId>
-            <version>${version.yaci-store}</version>
-        </dependency>
-        <dependency>
-            <groupId>com.bloxbean.cardano</groupId>
-            <artifactId>yaci-store-script-spring-boot-starter</artifactId>
-            <version>${version.yaci-store}</version>
-        </dependency>
-        <dependency>
-            <groupId>com.bloxbean.cardano</groupId>
-            <artifactId>yaci-store-submit-spring-boot-starter</artifactId>
-            <version>${version.yaci-store}</version>
-        </dependency>
-        <dependency>
-            <groupId>com.bloxbean.cardano</groupId>
-            <artifactId>yaci-store-mir-spring-boot-starter</artifactId>
-            <version>${version.yaci-store}</version>
-        </dependency>
-=======
         <!-- Used for epoch_params  -> protocolparams-->
->>>>>>> d4e89027
         <dependency>
             <groupId>com.bloxbean.cardano</groupId>
             <artifactId>yaci-store-epoch-spring-boot-starter</artifactId>
