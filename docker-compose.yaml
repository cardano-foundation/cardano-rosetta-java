--- conflicted
+++ resolved
@@ -49,11 +49,7 @@
       API_SPRING_PROFILES_ACTIVE: ${API_SPRING_PROFILES_ACTIVE}
       DB_CONNECTION_PARAMS_PROVIDER_TYPE: ${DB_CONNECTION_PARAMS_PROVIDER_TYPE}
       SUBMIT_SOCKET_CONNECTION: ${SUBMIT_SOCKET_CONNECTION}
-<<<<<<< HEAD
-      NETWORK_MAGIC: ${NETWORK_MAGIC_NUMBER}
-=======
       NETWORK_MAGIC: ${NETWORK_MAGIC}
->>>>>>> f24de8ce
       TRANSACTION_TTL: ${TRANSACTION_TTL}
     volumes:
       - ./node-ipc:/ipc
