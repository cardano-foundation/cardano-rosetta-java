---
sidebar_position: 3
title: Environment Variables
description: Configuration environment variables for Cardano Rosetta Java
---

# Environment variables

With environment variables the behaviour of the compiled application can be configured. The following table lists the available environment variables and their default values.

Within root folder of the project there are example `.env` files, which can be copied and adjusted to fit the needs of the deployment.

- `.env.IntegrationTest` - Is used for integration tests with yaci devkit
- `.env.docker-compose` - Is used for standard docker-compose setup (Copy this file and adjusted it to your needs)

<<<<<<< HEAD
| Variable                                      | Description                                                               | Default                               | Notes                   |
|-----------------------------------------------|---------------------------------------------------------------------------|---------------------------------------|-------------------------|
| `LOG`                                         | Log level                                                                 | INFO                                  | added in release 1.0.0  |
| `NETWORK`                                     | Network                                                                   | mainnet                               | added in release 1.0.0  |
| `MITHRIL_SYNC`                                | Sync from Mithril snapshot                                                | true                                  | added in release 1.0.0  |
| `PROTOCOL_MAGIC`                              | Cardano protocol magic                                                    | 764824073                             | added in release 1.0.0  |
| `DB_IMAGE_NAME`                               | Postgres docker image name                                                | postgres                              | added in release 1.0.0  |
| `DB_IMAGE_TAG`                                | Postgres docker image tag                                                 | 14.11-bullseye                        | added in release 1.0.0  |
| `DB_NAME`                                     | Postgres database                                                         | rosetta-java                          | added in release 1.0.0  |
| `DB_USER`                                     | Postgres admin user                                                       | rosetta_db_admin                      | added in release 1.0.0  |
| `DB_SECRET`                                   | Postgres admin secret                                                     | weakpwd#123_d                         | added in release 1.0.0  |
| `DB_HOST`                                     | Postgres host                                                             | db                                    | added in release 1.0.0  |
| `DB_PORT`                                     | Postgres port                                                             | 5432                                  | added in release 1.0.0  |
| `DB_SCHEMA`                                   | Database schema                                                           | mainnet                               | added in release 1.0.0  |
| `DB_PATH`                                     | Database path                                                             | /data                                 | added in release 1.0.0  |
| `CARDANO_NODE_HOST`                           | Cardano node host                                                         | cardano-node                          | added in release 1.0.0  |
| `CARDANO_NODE_PORT`                           | Cardano node port                                                         | 3001                                  | added in release 1.0.0  |
| `CARDANO_NODE_VERSION`                        | Cardano node version                                                      | 8.9.2                                 | added in release 1.0.0  |
| `CARDANO_NODE_SUBMIT_HOST`                    | Cardano node submit API host                                              | cardano-submit-api                    | added in release 1.0.0  |
| `NODE_SUBMIT_API_PORT`                        | Cardano node submit API port                                              | 8090                                  | added in release 1.0.0  |
| `CARDANO_NODE_SOCKET_PATH`                    | Cardano node socket path                                                  | /node                                 | added in release 1.0.0  |
| `CARDANO_NODE_SOCKET`                         | Cardano node socket file                                                  | /node/node.socket                     | added in release 1.0.0  |
| `CARDANO_NODE_DB`                             | Cardano node db path                                                      | /node/db                              | added in release 1.0.0  |
| `CARDANO_CONFIG`                              | Cardano node config path                                                  | /config/mainnet                       | added in release 1.0.0  |
| `API_DOCKER_IMAGE_TAG`                        | Docker Tag for API Image                                                  | main                                  | added in release 1.0.0  |
| `API_SPRING_PROFILES_ACTIVE`                  | API spring profile                                                        | staging                               | added in release 1.0.0  |
| `API_PORT`                                    | Rosetta API exposed port                                                  | 8082                                  | added in release 1.0.0  |
| `ROSETTA_VERSION`                             | Rosetta version                                                           | 1.4.13                                | added in release 1.0.0  |
| `TOPOLOGY_FILEPATH`                           | Topology file path                                                        | ./config/mainnet/topology.json        | added in release 1.0.0  |
| `GENESIS_SHELLEY_PATH`                        | Genesis file path                                                         | ./config/mainnet/shelley-genesis.json | added in release 1.0.0  |
| `GENESIS_BYRON_PATH`                          | Genesis file path                                                         | ./config/mainnet/byron-genesis.json   | added in release 1.0.0  |
| `GENESIS_ALONZO_PATH`                         | Genesis file path                                                         | ./config/mainnet/alonzo-genesis.json  | added in release 1.0.0  |
| `GENESIS_CONWAY_PATH`                         | Genesis file path                                                         | ./config/mainnet/conway-genesis.json  | added in release 1.0.0  |
| `INDEXER_DOCKER_IMAGE_TAG`                    | Yaci indexer Docker version                                               | main                                  | added in release 1.0.0  |
| `REMOVE_SPENT_UTXOS`                          | If pruning should be enabled                                              | false                                 | added in release 1.0.0  |
| `REMOVE_SPENT_UTXOS_LAST_BLOCKS_GRACE_COUNT`  | Number of safe blocks to keep in the store                                | 2160                                  | added in release 1.2.4  |
| `BLOCK_TRANSACTION_API_TIMEOUT_SECS`          | Timeout for API call related to /block/transaction and /block in seconds  | 5                                     | added in release 1.2.10 |
| `YACI_SPRING_PROFILES`                        | Yaci indexer spring profile                                               | postgres                              | added in release 1.0.0  |
| `DEVKIT_ENABLED`                              | Devkit enabled                                                            | false                                 | added in release 1.0.0  |
| `YACI_HTTP_BASE_URL`                          | Yaci Indexer's URL                                                        | http://yaci-indexer:9095/api/v1       | added in release 1.2.1  |
| `YACI_INDEXER_PORT`                           | Yaci Indexer's port                                                       | 9095                                  | added in release 1.2.1  |
| `HTTP_CONNECT_TIMEOUT_SECONDS`                | Yaci connection timeout in seconds                                        | 5                                     | added in release 1.2.1  |
| `HTTP_REQUEST_TIMEOUT_SECONDS`                | Yaci request timeout in seconds                                           | 5                                     | added in release 1.2.1  |
| `API_DB_POOL_MIN_COUNT`                       | Minimum number of connections API↔DB                                      | 12                                    | added in release 1.2.5  |
| `API_DB_POOL_MAX_COUNT`                       | Maximum number of connections API↔DB                                      | 12                                    | added in release 1.2.5  |
| `API_DB_POOL_MAX_LIFETIME_MS`                 | Description                                                               | 2000000                               | added in release 1.2.5  |
| `API_DB_POOL_CONNECTION_TIMEOUT_MS`           | Connection timeout in milliseconds                                        | 100000                                | added in release 1.2.5  |
| `API_DB_KEEP_ALIVE_MS`                        | Keep alive in milliseconds                                                | 60000                                 | added in release 1.2.5  |
| `API_DB_LEAK_CONNECTIONS_WARNING_MS`          | Leak connection warning threshold (ms)                                    | 60000                                 | added in release 1.2.5  |
| `API_DB_MONITOR_PERFORMANCE`                  | Monitor performance enable?                                               | false                                 | added in release 1.2.5  |
| `DB_POSTGRES_MAX_CONNECTIONS`                 | Maximum concurrent database connections                                   | 300 (mid-level profile)               | added in release 1.2.6  |
| `DB_POSTGRES_SHARED_BUFFERS`                  | Memory for caching                                                        | 4GB (mid-level profile)               | added in release 1.2.6  |
| `DB_POSTGRES_EFFECTIVE_CACHE_SIZE`            | Disk cache size                                                           | 8GB (mid-level profile)               | added in release 1.2.6  |
| `DB_POSTGRES_WORK_MEM`                        | Memory per operation for query processing                                 | 64MB (mid-level profile)              | added in release 1.2.6  |
| `DB_POSTGRES_MAINTENANCE_WORK_MEM`            | Memory for maintenance tasks like index creation                          | 512GB (mid-level profile)             | added in release 1.2.6  |
| `DB_POSTGRES_WAL_BUFFERS`                     | Write-ahead log buffer memory                                             | 512MB (mid-level profile)             | added in release 1.2.6  |
| `DB_POSTGRES_CHECKPOINT_COMPLETION_TARGET`    | Target checkpoint completion                                              | 0.7 (mid-level profile)               | added in release 1.2.6  |
| `DB_POSTGRES_RANDOM_PAGE_COST`                | Cost estimate for random disk page access                                 | 1.3 (mid-level profile)               | added in release 1.2.6  |
| `DB_POSTGRES_EFFECTIVE_IO_CONCURRENCY`        | Concurrent I/O for table scans                                            | 2 (mid-level profile)                 | added in release 1.2.6  |
| `DB_POSTGRES_PARALLEL_TUPLE_COST`             | Cost per tuple in parallel queries                                        | 0.05 (mid-level profile)              | added in release 1.2.6  |
| `DB_POSTGRES_PARALLEL_SETUP_COST`             | Cost for initiating parallel query workers                                | 500 (mid-level profile)               | added in release 1.2.6  |
| `DB_POSTGRES_MAX_PARALLEL_WORKERS_PER_GATHER` | Parallel workers per query                                                | 4 (mid-level profile)                 | added in release 1.2.6  |
| `DB_POSTGRES_MAX_PARALLEL_WORKERS`            | Total parallel workers across all queries                                 | 8 (mid-level profile)                 | added in release 1.2.6  |
| `DB_POSTGRES_SEQ_PAGE_COST`                   | Cost estimate for sequential disk page access                             | 1.0                                   | added in release 1.2.6  |
| `DB_POSTGRES_JIT`                             | Just-In-Time compilation setting                                          | off                                   | added in release 1.2.6  |
| `DB_POSTGRES_BGWRITER_LRU_MAXPAGES`           | Max pages for background writer per cycle                                 | 100 (mid-level profile)               | added in release 1.2.6  |
| `DB_POSTGRES_BGWRITER_DELAY`                  | Delay between background writer cycles                                    | 200ms (mid-level profile)             | added in release 1.2.6  |
=======
## Current Environment Variables (Version 1.2.9)

| Variable                                      | Description                                                     | Default                               | Notes                                                      |
| --------------------------------------------- | --------------------------------------------------------------- | ------------------------------------- | ---------------------------------------------------------- |
| `LOG`                                         | Log level                                                       | INFO                                  | added in release 1.0.0                                     |
| `NETWORK`                                     | Network                                                         | mainnet                               | added in release 1.0.0                                     |
| `MITHRIL_SYNC`                                | Sync from Mithril snapshot                                      | true                                  | added in release 1.0.0                                     |
| `PROTOCOL_MAGIC`                              | Cardano protocol magic                                          | 764824073                             | added in release 1.0.0                                     |
| `DB_IMAGE_NAME`                               | Postgres docker image name                                      | postgres                              | added in release 1.0.0                                     |
| `DB_IMAGE_TAG`                                | Postgres docker image tag                                       | 14.11-bullseye                        | added in release 1.0.0                                     |
| `DB_NAME`                                     | Postgres database                                               | rosetta-java                          | added in release 1.0.0                                     |
| `DB_USER`                                     | Postgres admin user                                             | rosetta_db_admin                      | added in release 1.0.0                                     |
| `DB_SECRET`                                   | Postgres admin secret                                           | weakpwd#123_d                         | added in release 1.0.0                                     |
| `DB_HOST`                                     | Postgres host                                                   | db                                    | added in release 1.0.0                                     |
| `DB_PORT`                                     | Postgres port                                                   | 5432                                  | added in release 1.0.0                                     |
| `DB_SCHEMA`                                   | Database schema                                                 | mainnet                               | added in release 1.0.0                                     |
| `DB_PATH`                                     | Database path                                                   | /data                                 | added in release 1.0.0                                     |
| `CARDANO_NODE_HOST`                           | Cardano node host                                               | cardano-node                          | added in release 1.0.0                                     |
| `CARDANO_NODE_PORT`                           | Cardano node port                                               | 3001                                  | added in release 1.0.0                                     |
| `CARDANO_NODE_VERSION`                        | Cardano node version                                            | 10.3.1                                | added in release 1.0.0                                     |
| `CARDANO_NODE_SUBMIT_HOST`                    | Cardano node submit API host                                    | cardano-submit-api                    | added in release 1.0.0                                     |
| `NODE_SUBMIT_API_PORT`                        | Cardano node submit API port                                    | 8090                                  | added in release 1.0.0                                     |
| `CARDANO_NODE_SOCKET_PATH`                    | Cardano node socket path                                        | /node                                 | added in release 1.0.0                                     |
| `CARDANO_NODE_SOCKET`                         | Cardano node socket file                                        | /node/node.socket                     | added in release 1.0.0                                     |
| `CARDANO_NODE_DB`                             | Cardano node db path                                            | /node/db                              | added in release 1.0.0                                     |
| `CARDANO_CONFIG`                              | Cardano node config path                                        | /config/mainnet                       | added in release 1.0.0                                     |
| `API_DOCKER_IMAGE_TAG`                        | Docker Tag for API Image                                        | main                                  | added in release 1.0.0                                     |
| `API_SPRING_PROFILES_ACTIVE`                  | API spring profile                                              | staging                               | added in release 1.0.0                                     |
| `API_PORT`                                    | Rosetta API exposed port                                        | 8082                                  | added in release 1.0.0                                     |
| `ROSETTA_VERSION`                             | Rosetta version                                                 | 1.4.13                                | added in release 1.0.0                                     |
| `TOPOLOGY_FILEPATH`                           | Topology file path                                              | ./config/mainnet/topology.json        | added in release 1.0.0                                     |
| `GENESIS_SHELLEY_PATH`                        | Genesis file path                                               | ./config/mainnet/shelley-genesis.json | added in release 1.0.0                                     |
| `GENESIS_BYRON_PATH`                          | Genesis file path                                               | ./config/mainnet/byron-genesis.json   | added in release 1.0.0                                     |
| `GENESIS_ALONZO_PATH`                         | Genesis file path                                               | ./config/mainnet/alonzo-genesis.json  | added in release 1.0.0                                     |
| `GENESIS_CONWAY_PATH`                         | Genesis file path                                               | ./config/mainnet/conway-genesis.json  | added in release 1.0.0                                     |
| `INDEXER_DOCKER_IMAGE_TAG`                    | Yaci indexer Docker version                                     | main                                  | added in release 1.0.0                                     |
| `REMOVE_SPENT_UTXOS`                          | Enable spent UTXO pruning to reduce storage requirements        | false                                 | added in release 1.2.9                                     |
| `REMOVE_SPENT_UTXOS_LAST_BLOCKS_GRACE_COUNT`  | Number of recent blocks to keep spent UTXOs for (safety margin) | 2160                                  | added in release 1.2.9                                     |
| `YACI_SPRING_PROFILES`                        | Yaci indexer spring profile                                     | postgres                              | added in release 1.0.0                                     |
| `DEVKIT_ENABLED`                              | Devkit enabled                                                  | false                                 | added in release 1.0.0                                     |
| `YACI_HTTP_BASE_URL`                          | Yaci Indexer's URL                                              | http://yaci-indexer:9095/api/v1       | added in release 1.2.1                                     |
| `YACI_INDEXER_PORT`                           | Yaci Indexer's port                                             | 9095                                  | added in release 1.2.1                                     |
| `HTTP_CONNECT_TIMEOUT_SECONDS`                | Yaci connection timeout in seconds                              | 5                                     | added in release 1.2.1                                     |
| `HTTP_REQUEST_TIMEOUT_SECONDS`                | Yaci request timeout in seconds                                 | 5                                     | added in release 1.2.1                                     |
| `API_DB_POOL_MIN_COUNT`                       | Minimum number of connections API↔DB                            | 12 (mid-level profile)                | added in release 1.2.5, moved to profile env file in 1.2.6 |
| `API_DB_POOL_MAX_COUNT`                       | Maximum number of connections API↔DB                            | 12 (mid-level profile)                | added in release 1.2.5, moved to profile env file in 1.2.6 |
| `API_DB_POOL_MAX_LIFETIME_MS`                 | Description                                                     | 2000000                               | added in release 1.2.5                                     |
| `API_DB_POOL_CONNECTION_TIMEOUT_MS`           | Connection timeout in milliseconds                              | 100000                                | added in release 1.2.5                                     |
| `API_DB_KEEP_ALIVE_MS`                        | Keep alive in milliseconds                                      | 60000                                 | added in release 1.2.5                                     |
| `API_DB_LEAK_CONNECTIONS_WARNING_MS`          | Leak connection warning threshold (ms)                          | 60000                                 | added in release 1.2.5                                     |
| `API_DB_MONITOR_PERFORMANCE`                  | Monitor performance enable?                                     | false                                 | added in release 1.2.5                                     |
| `API_DB_SHOW_SQL`                             | Show formatted SQL queries in logs for debugging                | false                                 | added in release 1.2.5                                     |
| `DB_POSTGRES_MAX_CONNECTIONS`                 | Maximum concurrent database connections                         | 300 (mid-level profile)               | added in release 1.2.6                                     |
| `DB_POSTGRES_SHARED_BUFFERS`                  | Memory for caching                                              | 4GB (mid-level profile)               | added in release 1.2.6                                     |
| `DB_POSTGRES_EFFECTIVE_CACHE_SIZE`            | Disk cache size                                                 | 8GB (mid-level profile)               | added in release 1.2.6                                     |
| `DB_POSTGRES_WORK_MEM`                        | Memory per operation for query processing                       | 64MB (mid-level profile)              | added in release 1.2.6                                     |
| `DB_POSTGRES_MAINTENANCE_WORK_MEM`            | Memory for maintenance tasks like index creation                | 512MB (mid-level profile)             | added in release 1.2.6                                     |
| `DB_POSTGRES_WAL_BUFFERS`                     | Write-ahead log buffer memory                                   | 512MB (mid-level profile)             | added in release 1.2.6                                     |
| `DB_POSTGRES_CHECKPOINT_COMPLETION_TARGET`    | Target checkpoint completion                                    | 0.7 (mid-level profile)               | added in release 1.2.6                                     |
| `DB_POSTGRES_RANDOM_PAGE_COST`                | Cost estimate for random disk page access                       | 1.3 (mid-level profile)               | added in release 1.2.6                                     |
| `DB_POSTGRES_EFFECTIVE_IO_CONCURRENCY`        | Concurrent I/O for table scans                                  | 2 (mid-level profile)                 | added in release 1.2.6                                     |
| `DB_POSTGRES_PARALLEL_TUPLE_COST`             | Cost per tuple in parallel queries                              | 0.05 (mid-level profile)              | added in release 1.2.6                                     |
| `DB_POSTGRES_PARALLEL_SETUP_COST`             | Cost for initiating parallel query workers                      | 500 (mid-level profile)               | added in release 1.2.6                                     |
| `DB_POSTGRES_MAX_PARALLEL_WORKERS_PER_GATHER` | Parallel workers per query                                      | 4 (mid-level profile)                 | added in release 1.2.6                                     |
| `DB_POSTGRES_MAX_PARALLEL_WORKERS`            | Total parallel workers across all queries                       | 8 (mid-level profile)                 | added in release 1.2.6                                     |
| `DB_POSTGRES_SEQ_PAGE_COST`                   | Cost estimate for sequential disk page access                   | 1.0                                   | added in release 1.2.6                                     |
| `DB_POSTGRES_JIT`                             | Just-In-Time compilation setting                                | off                                   | added in release 1.2.6                                     |
| `DB_POSTGRES_BGWRITER_LRU_MAXPAGES`           | Max pages for background writer per cycle                       | 100 (mid-level profile)               | added in release 1.2.6                                     |
| `DB_POSTGRES_BGWRITER_DELAY`                  | Delay between background writer cycles                          | 200ms (mid-level profile)             | added in release 1.2.6                                     |

## Deprecated Environment Variables (Previous Versions)

The following environment variables were available in previous versions but are no longer supported in version 1.2.9:

| Variable              | Description                                                     | Default | Notes                                                                                         |
| --------------------- | --------------------------------------------------------------- | ------- | --------------------------------------------------------------------------------------------- |
| `PRUNING_ENABLED`     | Enable spent UTXO pruning to reduce storage requirements        | false   | available in releases 1.0.0 - 1.2.8, replaced by `REMOVE_SPENT_UTXOS`                         |
| `PRUNING_SAFE_BLOCKS` | Number of recent blocks to keep spent UTXOs for (safety margin) | 2160    | available in releases 1.2.4 - 1.2.8, replaced by `REMOVE_SPENT_UTXOS_LAST_BLOCKS_GRACE_COUNT` |
| `PRUNING_INTERVAL`    | Interval in seconds between pruning cleanup jobs                | 600     | available in releases 1.2.4 - 1.2.8, no longer configurable                                   |
>>>>>>> db42ad20
<|MERGE_RESOLUTION|>--- conflicted
+++ resolved
@@ -13,144 +13,74 @@
 - `.env.IntegrationTest` - Is used for integration tests with yaci devkit
 - `.env.docker-compose` - Is used for standard docker-compose setup (Copy this file and adjusted it to your needs)
 
-<<<<<<< HEAD
-| Variable                                      | Description                                                               | Default                               | Notes                   |
-|-----------------------------------------------|---------------------------------------------------------------------------|---------------------------------------|-------------------------|
-| `LOG`                                         | Log level                                                                 | INFO                                  | added in release 1.0.0  |
-| `NETWORK`                                     | Network                                                                   | mainnet                               | added in release 1.0.0  |
-| `MITHRIL_SYNC`                                | Sync from Mithril snapshot                                                | true                                  | added in release 1.0.0  |
-| `PROTOCOL_MAGIC`                              | Cardano protocol magic                                                    | 764824073                             | added in release 1.0.0  |
-| `DB_IMAGE_NAME`                               | Postgres docker image name                                                | postgres                              | added in release 1.0.0  |
-| `DB_IMAGE_TAG`                                | Postgres docker image tag                                                 | 14.11-bullseye                        | added in release 1.0.0  |
-| `DB_NAME`                                     | Postgres database                                                         | rosetta-java                          | added in release 1.0.0  |
-| `DB_USER`                                     | Postgres admin user                                                       | rosetta_db_admin                      | added in release 1.0.0  |
-| `DB_SECRET`                                   | Postgres admin secret                                                     | weakpwd#123_d                         | added in release 1.0.0  |
-| `DB_HOST`                                     | Postgres host                                                             | db                                    | added in release 1.0.0  |
-| `DB_PORT`                                     | Postgres port                                                             | 5432                                  | added in release 1.0.0  |
-| `DB_SCHEMA`                                   | Database schema                                                           | mainnet                               | added in release 1.0.0  |
-| `DB_PATH`                                     | Database path                                                             | /data                                 | added in release 1.0.0  |
-| `CARDANO_NODE_HOST`                           | Cardano node host                                                         | cardano-node                          | added in release 1.0.0  |
-| `CARDANO_NODE_PORT`                           | Cardano node port                                                         | 3001                                  | added in release 1.0.0  |
-| `CARDANO_NODE_VERSION`                        | Cardano node version                                                      | 8.9.2                                 | added in release 1.0.0  |
-| `CARDANO_NODE_SUBMIT_HOST`                    | Cardano node submit API host                                              | cardano-submit-api                    | added in release 1.0.0  |
-| `NODE_SUBMIT_API_PORT`                        | Cardano node submit API port                                              | 8090                                  | added in release 1.0.0  |
-| `CARDANO_NODE_SOCKET_PATH`                    | Cardano node socket path                                                  | /node                                 | added in release 1.0.0  |
-| `CARDANO_NODE_SOCKET`                         | Cardano node socket file                                                  | /node/node.socket                     | added in release 1.0.0  |
-| `CARDANO_NODE_DB`                             | Cardano node db path                                                      | /node/db                              | added in release 1.0.0  |
-| `CARDANO_CONFIG`                              | Cardano node config path                                                  | /config/mainnet                       | added in release 1.0.0  |
-| `API_DOCKER_IMAGE_TAG`                        | Docker Tag for API Image                                                  | main                                  | added in release 1.0.0  |
-| `API_SPRING_PROFILES_ACTIVE`                  | API spring profile                                                        | staging                               | added in release 1.0.0  |
-| `API_PORT`                                    | Rosetta API exposed port                                                  | 8082                                  | added in release 1.0.0  |
-| `ROSETTA_VERSION`                             | Rosetta version                                                           | 1.4.13                                | added in release 1.0.0  |
-| `TOPOLOGY_FILEPATH`                           | Topology file path                                                        | ./config/mainnet/topology.json        | added in release 1.0.0  |
-| `GENESIS_SHELLEY_PATH`                        | Genesis file path                                                         | ./config/mainnet/shelley-genesis.json | added in release 1.0.0  |
-| `GENESIS_BYRON_PATH`                          | Genesis file path                                                         | ./config/mainnet/byron-genesis.json   | added in release 1.0.0  |
-| `GENESIS_ALONZO_PATH`                         | Genesis file path                                                         | ./config/mainnet/alonzo-genesis.json  | added in release 1.0.0  |
-| `GENESIS_CONWAY_PATH`                         | Genesis file path                                                         | ./config/mainnet/conway-genesis.json  | added in release 1.0.0  |
-| `INDEXER_DOCKER_IMAGE_TAG`                    | Yaci indexer Docker version                                               | main                                  | added in release 1.0.0  |
-| `REMOVE_SPENT_UTXOS`                          | If pruning should be enabled                                              | false                                 | added in release 1.0.0  |
-| `REMOVE_SPENT_UTXOS_LAST_BLOCKS_GRACE_COUNT`  | Number of safe blocks to keep in the store                                | 2160                                  | added in release 1.2.4  |
-| `BLOCK_TRANSACTION_API_TIMEOUT_SECS`          | Timeout for API call related to /block/transaction and /block in seconds  | 5                                     | added in release 1.2.10 |
-| `YACI_SPRING_PROFILES`                        | Yaci indexer spring profile                                               | postgres                              | added in release 1.0.0  |
-| `DEVKIT_ENABLED`                              | Devkit enabled                                                            | false                                 | added in release 1.0.0  |
-| `YACI_HTTP_BASE_URL`                          | Yaci Indexer's URL                                                        | http://yaci-indexer:9095/api/v1       | added in release 1.2.1  |
-| `YACI_INDEXER_PORT`                           | Yaci Indexer's port                                                       | 9095                                  | added in release 1.2.1  |
-| `HTTP_CONNECT_TIMEOUT_SECONDS`                | Yaci connection timeout in seconds                                        | 5                                     | added in release 1.2.1  |
-| `HTTP_REQUEST_TIMEOUT_SECONDS`                | Yaci request timeout in seconds                                           | 5                                     | added in release 1.2.1  |
-| `API_DB_POOL_MIN_COUNT`                       | Minimum number of connections API↔DB                                      | 12                                    | added in release 1.2.5  |
-| `API_DB_POOL_MAX_COUNT`                       | Maximum number of connections API↔DB                                      | 12                                    | added in release 1.2.5  |
-| `API_DB_POOL_MAX_LIFETIME_MS`                 | Description                                                               | 2000000                               | added in release 1.2.5  |
-| `API_DB_POOL_CONNECTION_TIMEOUT_MS`           | Connection timeout in milliseconds                                        | 100000                                | added in release 1.2.5  |
-| `API_DB_KEEP_ALIVE_MS`                        | Keep alive in milliseconds                                                | 60000                                 | added in release 1.2.5  |
-| `API_DB_LEAK_CONNECTIONS_WARNING_MS`          | Leak connection warning threshold (ms)                                    | 60000                                 | added in release 1.2.5  |
-| `API_DB_MONITOR_PERFORMANCE`                  | Monitor performance enable?                                               | false                                 | added in release 1.2.5  |
-| `DB_POSTGRES_MAX_CONNECTIONS`                 | Maximum concurrent database connections                                   | 300 (mid-level profile)               | added in release 1.2.6  |
-| `DB_POSTGRES_SHARED_BUFFERS`                  | Memory for caching                                                        | 4GB (mid-level profile)               | added in release 1.2.6  |
-| `DB_POSTGRES_EFFECTIVE_CACHE_SIZE`            | Disk cache size                                                           | 8GB (mid-level profile)               | added in release 1.2.6  |
-| `DB_POSTGRES_WORK_MEM`                        | Memory per operation for query processing                                 | 64MB (mid-level profile)              | added in release 1.2.6  |
-| `DB_POSTGRES_MAINTENANCE_WORK_MEM`            | Memory for maintenance tasks like index creation                          | 512GB (mid-level profile)             | added in release 1.2.6  |
-| `DB_POSTGRES_WAL_BUFFERS`                     | Write-ahead log buffer memory                                             | 512MB (mid-level profile)             | added in release 1.2.6  |
-| `DB_POSTGRES_CHECKPOINT_COMPLETION_TARGET`    | Target checkpoint completion                                              | 0.7 (mid-level profile)               | added in release 1.2.6  |
-| `DB_POSTGRES_RANDOM_PAGE_COST`                | Cost estimate for random disk page access                                 | 1.3 (mid-level profile)               | added in release 1.2.6  |
-| `DB_POSTGRES_EFFECTIVE_IO_CONCURRENCY`        | Concurrent I/O for table scans                                            | 2 (mid-level profile)                 | added in release 1.2.6  |
-| `DB_POSTGRES_PARALLEL_TUPLE_COST`             | Cost per tuple in parallel queries                                        | 0.05 (mid-level profile)              | added in release 1.2.6  |
-| `DB_POSTGRES_PARALLEL_SETUP_COST`             | Cost for initiating parallel query workers                                | 500 (mid-level profile)               | added in release 1.2.6  |
-| `DB_POSTGRES_MAX_PARALLEL_WORKERS_PER_GATHER` | Parallel workers per query                                                | 4 (mid-level profile)                 | added in release 1.2.6  |
-| `DB_POSTGRES_MAX_PARALLEL_WORKERS`            | Total parallel workers across all queries                                 | 8 (mid-level profile)                 | added in release 1.2.6  |
-| `DB_POSTGRES_SEQ_PAGE_COST`                   | Cost estimate for sequential disk page access                             | 1.0                                   | added in release 1.2.6  |
-| `DB_POSTGRES_JIT`                             | Just-In-Time compilation setting                                          | off                                   | added in release 1.2.6  |
-| `DB_POSTGRES_BGWRITER_LRU_MAXPAGES`           | Max pages for background writer per cycle                                 | 100 (mid-level profile)               | added in release 1.2.6  |
-| `DB_POSTGRES_BGWRITER_DELAY`                  | Delay between background writer cycles                                    | 200ms (mid-level profile)             | added in release 1.2.6  |
-=======
-## Current Environment Variables (Version 1.2.9)
-
-| Variable                                      | Description                                                     | Default                               | Notes                                                      |
-| --------------------------------------------- | --------------------------------------------------------------- | ------------------------------------- | ---------------------------------------------------------- |
-| `LOG`                                         | Log level                                                       | INFO                                  | added in release 1.0.0                                     |
-| `NETWORK`                                     | Network                                                         | mainnet                               | added in release 1.0.0                                     |
-| `MITHRIL_SYNC`                                | Sync from Mithril snapshot                                      | true                                  | added in release 1.0.0                                     |
-| `PROTOCOL_MAGIC`                              | Cardano protocol magic                                          | 764824073                             | added in release 1.0.0                                     |
-| `DB_IMAGE_NAME`                               | Postgres docker image name                                      | postgres                              | added in release 1.0.0                                     |
-| `DB_IMAGE_TAG`                                | Postgres docker image tag                                       | 14.11-bullseye                        | added in release 1.0.0                                     |
-| `DB_NAME`                                     | Postgres database                                               | rosetta-java                          | added in release 1.0.0                                     |
-| `DB_USER`                                     | Postgres admin user                                             | rosetta_db_admin                      | added in release 1.0.0                                     |
-| `DB_SECRET`                                   | Postgres admin secret                                           | weakpwd#123_d                         | added in release 1.0.0                                     |
-| `DB_HOST`                                     | Postgres host                                                   | db                                    | added in release 1.0.0                                     |
-| `DB_PORT`                                     | Postgres port                                                   | 5432                                  | added in release 1.0.0                                     |
-| `DB_SCHEMA`                                   | Database schema                                                 | mainnet                               | added in release 1.0.0                                     |
-| `DB_PATH`                                     | Database path                                                   | /data                                 | added in release 1.0.0                                     |
-| `CARDANO_NODE_HOST`                           | Cardano node host                                               | cardano-node                          | added in release 1.0.0                                     |
-| `CARDANO_NODE_PORT`                           | Cardano node port                                               | 3001                                  | added in release 1.0.0                                     |
-| `CARDANO_NODE_VERSION`                        | Cardano node version                                            | 10.3.1                                | added in release 1.0.0                                     |
-| `CARDANO_NODE_SUBMIT_HOST`                    | Cardano node submit API host                                    | cardano-submit-api                    | added in release 1.0.0                                     |
-| `NODE_SUBMIT_API_PORT`                        | Cardano node submit API port                                    | 8090                                  | added in release 1.0.0                                     |
-| `CARDANO_NODE_SOCKET_PATH`                    | Cardano node socket path                                        | /node                                 | added in release 1.0.0                                     |
-| `CARDANO_NODE_SOCKET`                         | Cardano node socket file                                        | /node/node.socket                     | added in release 1.0.0                                     |
-| `CARDANO_NODE_DB`                             | Cardano node db path                                            | /node/db                              | added in release 1.0.0                                     |
-| `CARDANO_CONFIG`                              | Cardano node config path                                        | /config/mainnet                       | added in release 1.0.0                                     |
-| `API_DOCKER_IMAGE_TAG`                        | Docker Tag for API Image                                        | main                                  | added in release 1.0.0                                     |
-| `API_SPRING_PROFILES_ACTIVE`                  | API spring profile                                              | staging                               | added in release 1.0.0                                     |
-| `API_PORT`                                    | Rosetta API exposed port                                        | 8082                                  | added in release 1.0.0                                     |
-| `ROSETTA_VERSION`                             | Rosetta version                                                 | 1.4.13                                | added in release 1.0.0                                     |
-| `TOPOLOGY_FILEPATH`                           | Topology file path                                              | ./config/mainnet/topology.json        | added in release 1.0.0                                     |
-| `GENESIS_SHELLEY_PATH`                        | Genesis file path                                               | ./config/mainnet/shelley-genesis.json | added in release 1.0.0                                     |
-| `GENESIS_BYRON_PATH`                          | Genesis file path                                               | ./config/mainnet/byron-genesis.json   | added in release 1.0.0                                     |
-| `GENESIS_ALONZO_PATH`                         | Genesis file path                                               | ./config/mainnet/alonzo-genesis.json  | added in release 1.0.0                                     |
-| `GENESIS_CONWAY_PATH`                         | Genesis file path                                               | ./config/mainnet/conway-genesis.json  | added in release 1.0.0                                     |
-| `INDEXER_DOCKER_IMAGE_TAG`                    | Yaci indexer Docker version                                     | main                                  | added in release 1.0.0                                     |
-| `REMOVE_SPENT_UTXOS`                          | Enable spent UTXO pruning to reduce storage requirements        | false                                 | added in release 1.2.9                                     |
-| `REMOVE_SPENT_UTXOS_LAST_BLOCKS_GRACE_COUNT`  | Number of recent blocks to keep spent UTXOs for (safety margin) | 2160                                  | added in release 1.2.9                                     |
-| `YACI_SPRING_PROFILES`                        | Yaci indexer spring profile                                     | postgres                              | added in release 1.0.0                                     |
-| `DEVKIT_ENABLED`                              | Devkit enabled                                                  | false                                 | added in release 1.0.0                                     |
-| `YACI_HTTP_BASE_URL`                          | Yaci Indexer's URL                                              | http://yaci-indexer:9095/api/v1       | added in release 1.2.1                                     |
-| `YACI_INDEXER_PORT`                           | Yaci Indexer's port                                             | 9095                                  | added in release 1.2.1                                     |
-| `HTTP_CONNECT_TIMEOUT_SECONDS`                | Yaci connection timeout in seconds                              | 5                                     | added in release 1.2.1                                     |
-| `HTTP_REQUEST_TIMEOUT_SECONDS`                | Yaci request timeout in seconds                                 | 5                                     | added in release 1.2.1                                     |
-| `API_DB_POOL_MIN_COUNT`                       | Minimum number of connections API↔DB                            | 12 (mid-level profile)                | added in release 1.2.5, moved to profile env file in 1.2.6 |
-| `API_DB_POOL_MAX_COUNT`                       | Maximum number of connections API↔DB                            | 12 (mid-level profile)                | added in release 1.2.5, moved to profile env file in 1.2.6 |
-| `API_DB_POOL_MAX_LIFETIME_MS`                 | Description                                                     | 2000000                               | added in release 1.2.5                                     |
-| `API_DB_POOL_CONNECTION_TIMEOUT_MS`           | Connection timeout in milliseconds                              | 100000                                | added in release 1.2.5                                     |
-| `API_DB_KEEP_ALIVE_MS`                        | Keep alive in milliseconds                                      | 60000                                 | added in release 1.2.5                                     |
-| `API_DB_LEAK_CONNECTIONS_WARNING_MS`          | Leak connection warning threshold (ms)                          | 60000                                 | added in release 1.2.5                                     |
-| `API_DB_MONITOR_PERFORMANCE`                  | Monitor performance enable?                                     | false                                 | added in release 1.2.5                                     |
-| `API_DB_SHOW_SQL`                             | Show formatted SQL queries in logs for debugging                | false                                 | added in release 1.2.5                                     |
-| `DB_POSTGRES_MAX_CONNECTIONS`                 | Maximum concurrent database connections                         | 300 (mid-level profile)               | added in release 1.2.6                                     |
-| `DB_POSTGRES_SHARED_BUFFERS`                  | Memory for caching                                              | 4GB (mid-level profile)               | added in release 1.2.6                                     |
-| `DB_POSTGRES_EFFECTIVE_CACHE_SIZE`            | Disk cache size                                                 | 8GB (mid-level profile)               | added in release 1.2.6                                     |
-| `DB_POSTGRES_WORK_MEM`                        | Memory per operation for query processing                       | 64MB (mid-level profile)              | added in release 1.2.6                                     |
-| `DB_POSTGRES_MAINTENANCE_WORK_MEM`            | Memory for maintenance tasks like index creation                | 512MB (mid-level profile)             | added in release 1.2.6                                     |
-| `DB_POSTGRES_WAL_BUFFERS`                     | Write-ahead log buffer memory                                   | 512MB (mid-level profile)             | added in release 1.2.6                                     |
-| `DB_POSTGRES_CHECKPOINT_COMPLETION_TARGET`    | Target checkpoint completion                                    | 0.7 (mid-level profile)               | added in release 1.2.6                                     |
-| `DB_POSTGRES_RANDOM_PAGE_COST`                | Cost estimate for random disk page access                       | 1.3 (mid-level profile)               | added in release 1.2.6                                     |
-| `DB_POSTGRES_EFFECTIVE_IO_CONCURRENCY`        | Concurrent I/O for table scans                                  | 2 (mid-level profile)                 | added in release 1.2.6                                     |
-| `DB_POSTGRES_PARALLEL_TUPLE_COST`             | Cost per tuple in parallel queries                              | 0.05 (mid-level profile)              | added in release 1.2.6                                     |
-| `DB_POSTGRES_PARALLEL_SETUP_COST`             | Cost for initiating parallel query workers                      | 500 (mid-level profile)               | added in release 1.2.6                                     |
-| `DB_POSTGRES_MAX_PARALLEL_WORKERS_PER_GATHER` | Parallel workers per query                                      | 4 (mid-level profile)                 | added in release 1.2.6                                     |
-| `DB_POSTGRES_MAX_PARALLEL_WORKERS`            | Total parallel workers across all queries                       | 8 (mid-level profile)                 | added in release 1.2.6                                     |
-| `DB_POSTGRES_SEQ_PAGE_COST`                   | Cost estimate for sequential disk page access                   | 1.0                                   | added in release 1.2.6                                     |
-| `DB_POSTGRES_JIT`                             | Just-In-Time compilation setting                                | off                                   | added in release 1.2.6                                     |
-| `DB_POSTGRES_BGWRITER_LRU_MAXPAGES`           | Max pages for background writer per cycle                       | 100 (mid-level profile)               | added in release 1.2.6                                     |
-| `DB_POSTGRES_BGWRITER_DELAY`                  | Delay between background writer cycles                          | 200ms (mid-level profile)             | added in release 1.2.6                                     |
+| Variable                                      | Description                                      | Default                               | Notes                   |
+|-----------------------------------------------|--------------------------------------------------|---------------------------------------|-------------------------|
+| `LOG`                                         | Log level                                        | INFO                                  | added in release 1.0.0  |
+| `NETWORK`                                     | Network                                          | mainnet                               | added in release 1.0.0  |
+| `MITHRIL_SYNC`                                | Sync from Mithril snapshot                       | true                                  | added in release 1.0.0  |
+| `PROTOCOL_MAGIC`                              | Cardano protocol magic                           | 764824073                             | added in release 1.0.0  |
+| `DB_IMAGE_NAME`                               | Postgres docker image name                       | postgres                              | added in release 1.0.0  |
+| `DB_IMAGE_TAG`                                | Postgres docker image tag                        | 14.11-bullseye                        | added in release 1.0.0  |
+| `DB_NAME`                                     | Postgres database                                | rosetta-java                          | added in release 1.0.0  |
+| `DB_USER`                                     | Postgres admin user                              | rosetta_db_admin                      | added in release 1.0.0  |
+| `DB_SECRET`                                   | Postgres admin secret                            | weakpwd#123_d                         | added in release 1.0.0  |
+| `DB_HOST`                                     | Postgres host                                    | db                                    | added in release 1.0.0  |
+| `DB_PORT`                                     | Postgres port                                    | 5432                                  | added in release 1.0.0  |
+| `DB_SCHEMA`                                   | Database schema                                  | mainnet                               | added in release 1.0.0  |
+| `DB_PATH`                                     | Database path                                    | /data                                 | added in release 1.0.0  |
+| `CARDANO_NODE_HOST`                           | Cardano node host                                | cardano-node                          | added in release 1.0.0  |
+| `CARDANO_NODE_PORT`                           | Cardano node port                                | 3001                                  | added in release 1.0.0  |
+| `CARDANO_NODE_VERSION`                        | Cardano node version                             | 10.3.1                                | added in release 1.0.0  |
+| `CARDANO_NODE_SUBMIT_HOST`                    | Cardano node submit API host                     | cardano-submit-api                    | added in release 1.0.0  |
+| `NODE_SUBMIT_API_PORT`                        | Cardano node submit API port                     | 8090                                  | added in release 1.0.0  |
+| `CARDANO_NODE_SOCKET_PATH`                    | Cardano node socket path                         | /node                                 | added in release 1.0.0  |
+| `CARDANO_NODE_SOCKET`                         | Cardano node socket file                         | /node/node.socket                     | added in release 1.0.0  |
+| `CARDANO_NODE_DB`                             | Cardano node db path                             | /node/db                              | added in release 1.0.0  |
+| `CARDANO_CONFIG`                              | Cardano node config path                         | /config/mainnet                       | added in release 1.0.0  |
+| `API_DOCKER_IMAGE_TAG`                        | Docker Tag for API Image                         | main                                  | added in release 1.0.0  |
+| `API_SPRING_PROFILES_ACTIVE`                  | API spring profile                               | staging                               | added in release 1.0.0  |
+| `API_PORT`                                    | Rosetta API exposed port                         | 8082                                  | added in release 1.0.0  |
+| `ROSETTA_VERSION`                             | Rosetta version                                  | 1.4.13                                | added in release 1.0.0  |
+| `TOPOLOGY_FILEPATH`                           | Topology file path                               | ./config/mainnet/topology.json        | added in release 1.0.0  |
+| `GENESIS_SHELLEY_PATH`                        | Genesis file path                                | ./config/mainnet/shelley-genesis.json | added in release 1.0.0  |
+| `GENESIS_BYRON_PATH`                          | Genesis file path                                | ./config/mainnet/byron-genesis.json   | added in release 1.0.0  |
+| `GENESIS_ALONZO_PATH`                         | Genesis file path                                | ./config/mainnet/alonzo-genesis.json  | added in release 1.0.0  |
+| `GENESIS_CONWAY_PATH`                         | Genesis file path                                | ./config/mainnet/conway-genesis.json  | added in release 1.0.0  |
+| `INDEXER_DOCKER_IMAGE_TAG`                    | Yaci indexer Docker version                      | main                                  | added in release 1.0.0  |
+| `REMOVE_SPENT_UTXOS`                          | If pruning should be enabled                     | false                                 | added in release 1.0.0  |
+| `REMOVE_SPENT_UTXOS_LAST_BLOCKS_GRACE_COUNT`  | Number of safe blocks to keep in the store       | 2160                                  | added in release 1.2.4  |
+| `YACI_SPRING_PROFILES`                        | Yaci indexer spring profile                      | postgres                              | added in release 1.0.0  |
+| `DEVKIT_ENABLED`                              | Devkit enabled                                   | false                                 | added in release 1.0.0  |
+| `YACI_HTTP_BASE_URL`                          | Yaci Indexer's URL                               | http://yaci-indexer:9095/api/v1       | added in release 1.2.1  |
+| `YACI_INDEXER_PORT`                           | Yaci Indexer's port                              | 9095                                  | added in release 1.2.1  |
+| `HTTP_CONNECT_TIMEOUT_SECONDS`                | Yaci connection timeout in seconds               | 5                                     | added in release 1.2.1  |
+| `HTTP_REQUEST_TIMEOUT_SECONDS`                | Yaci request timeout in seconds                  | 5                                     | added in release 1.2.1  |
+| `API_DB_POOL_MIN_COUNT`                       | Minimum number of connections API↔DB             | 150 (mid-level profile)               | added in release 1.2.5  |
+| `API_DB_POOL_MAX_COUNT`                       | Maximum number of connections API↔DB             | 150 (mid-level profile)               | added in release 1.2.5  |
+| `API_DB_POOL_MAX_LIFETIME_MS`                 | Description                                      | 2000000                               | added in release 1.2.5  |
+| `API_DB_POOL_CONNECTION_TIMEOUT_MS`           | Connection timeout in milliseconds               | 100000                                | added in release 1.2.5  |
+| `API_DB_KEEP_ALIVE_MS`                        | Keep alive in milliseconds                       | 60000                                 | added in release 1.2.5  |
+| `API_DB_LEAK_CONNECTIONS_WARNING_MS`          | Leak connection warning threshold (ms)           | 60000                                 | added in release 1.2.5  |
+| `API_DB_MONITOR_PERFORMANCE`                  | Monitor performance enable?                      | false                                 | added in release 1.2.5  |
+| `API_DB_SHOW_SQL`                             | Show formatted SQL queries in logs for debugging | false                                 | added in release 1.2.5                                     |
+| `DB_POSTGRES_MAX_CONNECTIONS`                 | Maximum concurrent database connections          | 300 (mid-level profile)               | added in release 1.2.6  |
+| `DB_POSTGRES_SHARED_BUFFERS`                  | Memory for caching                               | 4GB (mid-level profile)               | added in release 1.2.6  |
+| `DB_POSTGRES_EFFECTIVE_CACHE_SIZE`            | Disk cache size                                  | 8GB (mid-level profile)               | added in release 1.2.6  |
+| `DB_POSTGRES_WORK_MEM`                        | Memory per operation for query processing        | 64MB (mid-level profile)              | added in release 1.2.6  |
+| `DB_POSTGRES_MAINTENANCE_WORK_MEM`            | Memory for maintenance tasks like index creation | 512MB (mid-level profile)             | added in release 1.2.6  |
+| `DB_POSTGRES_WAL_BUFFERS`                     | Write-ahead log buffer memory                    | 512MB (mid-level profile)             | added in release 1.2.6  |
+| `DB_POSTGRES_CHECKPOINT_COMPLETION_TARGET`    | Target checkpoint completion                     | 0.7 (mid-level profile)               | added in release 1.2.6  |
+| `DB_POSTGRES_RANDOM_PAGE_COST`                | Cost estimate for random disk page access        | 1.3 (mid-level profile)               | added in release 1.2.6  |
+| `DB_POSTGRES_EFFECTIVE_IO_CONCURRENCY`        | Concurrent I/O for table scans                   | 2 (mid-level profile)                 | added in release 1.2.6  |
+| `DB_POSTGRES_PARALLEL_TUPLE_COST`             | Cost per tuple in parallel queries               | 0.05 (mid-level profile)              | added in release 1.2.6  |
+| `DB_POSTGRES_PARALLEL_SETUP_COST`             | Cost for initiating parallel query workers       | 500 (mid-level profile)               | added in release 1.2.6  |
+| `DB_POSTGRES_MAX_PARALLEL_WORKERS_PER_GATHER` | Parallel workers per query                       | 4 (mid-level profile)                 | added in release 1.2.6  |
+| `DB_POSTGRES_MAX_PARALLEL_WORKERS`            | Total parallel workers across all queries        | 8 (mid-level profile)                 | added in release 1.2.6  |
+| `DB_POSTGRES_SEQ_PAGE_COST`                   | Cost estimate for sequential disk page access    | 1.0                                   | added in release 1.2.6  |
+| `DB_POSTGRES_JIT`                             | Just-In-Time compilation setting                 | off                                   | added in release 1.2.6  |
+| `DB_POSTGRES_BGWRITER_LRU_MAXPAGES`           | Max pages for background writer per cycle        | 100 (mid-level profile)               | added in release 1.2.6  |
+| `DB_POSTGRES_BGWRITER_DELAY`                  | Delay between background writer cycles           | 200ms (mid-level profile)             | added in release 1.2.6  |
+| `BLOCK_FETCH_TIMEOUT_SECS`                    | Timeout for fetching blocks in seconds           | 5                                     | added in release 1.2.10 |
 
 ## Deprecated Environment Variables (Previous Versions)
 
@@ -160,5 +90,4 @@
 | --------------------- | --------------------------------------------------------------- | ------- | --------------------------------------------------------------------------------------------- |
 | `PRUNING_ENABLED`     | Enable spent UTXO pruning to reduce storage requirements        | false   | available in releases 1.0.0 - 1.2.8, replaced by `REMOVE_SPENT_UTXOS`                         |
 | `PRUNING_SAFE_BLOCKS` | Number of recent blocks to keep spent UTXOs for (safety margin) | 2160    | available in releases 1.2.4 - 1.2.8, replaced by `REMOVE_SPENT_UTXOS_LAST_BLOCKS_GRACE_COUNT` |
-| `PRUNING_INTERVAL`    | Interval in seconds between pruning cleanup jobs                | 600     | available in releases 1.2.4 - 1.2.8, no longer configurable                                   |
->>>>>>> db42ad20
+| `PRUNING_INTERVAL`    | Interval in seconds between pruning cleanup jobs                | 600     | available in releases 1.2.4 - 1.2.8, no longer configurable                                   |