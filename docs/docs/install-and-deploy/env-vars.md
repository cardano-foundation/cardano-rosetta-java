--- conflicted
+++ resolved
@@ -13,83 +13,43 @@
 - `.env.IntegrationTest` - Is used for integration tests with yaci devkit
 - `.env.docker-compose` - Is used for standard docker-compose setup (Copy this file and adjusted it to your needs)
 
-<<<<<<< HEAD
-| Variable                     | Description                                                    | Default                               |
-|------------------------------|----------------------------------------------------------------|---------------------------------------|
-| `LOG`                        | Log level                                                      | INFO                                  |
-| `NETWORK`                    | Network                                                        | mainnet                               |
-| `MITHRIL_SYNC`               | Sync from Mithril snapshot                                     | true                                  |
-| `PROTOCOL_MAGIC`             | Cardano protocol magic                                         | 764824073                             |
-| `DB_IMAGE_NAME`              | Postgres docker image name                                     | postgres                              |
-| `DB_IMAGE_TAG`               | Postgres docker image tag                                      | 14.11-bullseye                        |
-| `DB_NAME`                    | Postgres database                                              | rosetta-java                          |
-| `DB_USER`                    | Postgres admin user                                            | rosetta_db_admin                      |
-| `DB_SECRET`                  | Postgres admin secret                                          | weakpwd#123_d                         |
-| `DB_HOST`                    | Postgres host                                                  | db                                    |
-| `DB_PORT`                    | Postgres port                                                  | 5432                                  |
-| `DB_SCHEMA`                  | Database schema                                                | mainnet                               |
-| `DB_PATH`                    | Database path                                                  | /data                                 |
-| `CARDANO_NODE_HOST`          | Cardano node host                                              | cardano-node                          |
-| `CARDANO_NODE_PORT`          | Cardano node port                                              | 3001                                  |
-| `CARDANO_NODE_VERSION`       | Cardano node version                                           | 8.9.2                                 |
-| `CARDANO_NODE_SUBMIT_HOST`   | Cardano node submit api host                                   | cardano-submit-api                    |
-| `NODE_SUBMIT_API_PORT`       | Cardano node submit api port                                   | 8090                                  |
-| `CARDANO_NODE_SOCKET_PATH`   | Cardano node socket path                                       | /node                                 |
-| `CARDANO_NODE_SOCKET`        | Cardano node socket file                                       | /node/node.socket                     |
-| `CARDANO_NODE_DB`            | Cardano node db path                                           | /node/db                              |
-| `CARDANO_CONFIG`             | Cardano node config path                                       | /config/mainnet                       |
-| `API_DOCKER_IMAGE_TAG`       | Docker Tag for API Image                                       | main                                  |
-| `API_SPRING_PROFILES_ACTIVE` | API spring profile                                             | staging                               |
-| `API_PORT`                   | Rosetta api exposed port                                       | 8082                                  |
-| `ROSETTA_VERSION`            | Rosetta version                                                | 1.4.13                                |
-| `TOPOLOGY_FILEPATH`          | Topology file path                                             | ./config/mainnet/topology.json        |
-| `GENESIS_SHELLEY_PATH`       | Genesis file path                                              | ./config/mainnet/shelley-genesis.json |
-| `GENESIS_BYRON_PATH`         | Genesis file path                                              | ./config/mainnet/byron-genesis.json   |
-| `GENESIS_ALONZO_PATH `       | Genesis file path                                              | ./config/mainnet/alonzo-genesis.json  |
-| `GENESIS_CONWAY_PATH`        | Genesis file path                                              | ./config/mainnet/conway-genesis.json  |
-| `INDEXER_DOCKER_IMAGE_TAG`   | Yaci indexer Docker version                                    | main                                  |
-| `REMOVE_SPENT_UTXOS`         | If spent UTxO pruning is enabled                               | true                                  |
-| `YACI_SPRING_PROFILES`       | Yaci Indexer spring profile                                    | postgres                              |
-| `DEVKIT_ENABLED`             | Devkit enabled (development / integration tests)               | false                                 |
-| `SYNC_GRACE_SLOTS_COUNT`     | Number of absolute slots to consider rosetta node to be synced | 100                                   |
-=======
-| Variable                                | Description                                         | Default                               | Notes                      |
-|-----------------------------------------|-----------------------------------------------------|---------------------------------------|----------------------------|
-| `LOG`                                   | Log level                                           | INFO                                  | added in release 1.0.0     |
-| `NETWORK`                               | Network                                             | mainnet                               | added in release 1.0.0     |
-| `MITHRIL_SYNC`                          | Sync from Mithril snapshot                          | true                                  | added in release 1.0.0     |
-| `PROTOCOL_MAGIC`                        | Cardano protocol magic                              | 764824073                             | added in release 1.0.0     |
-| `DB_IMAGE_NAME`                         | Postgres docker image name                          | postgres                              | added in release 1.0.0     |
-| `DB_IMAGE_TAG`                          | Postgres docker image tag                           | 14.11-bullseye                        | added in release 1.0.0     |
-| `DB_NAME`                               | Postgres database                                   | rosetta-java                          | added in release 1.0.0     |
-| `DB_USER`                               | Postgres admin user                                 | rosetta_db_admin                      | added in release 1.0.0     |
-| `DB_SECRET`                             | Postgres admin secret                               | weakpwd#123_d                         | added in release 1.0.0     |
-| `DB_HOST`                               | Postgres host                                       | db                                    | added in release 1.0.0     |
-| `DB_PORT`                               | Postgres port                                       | 5432                                  | added in release 1.0.0     |
-| `DB_SCHEMA`                             | Database schema                                     | mainnet                               | added in release 1.0.0     |
-| `DB_PATH`                               | Database path                                       | /data                                 | added in release 1.0.0     |
-| `CARDANO_NODE_HOST`                     | Cardano node host                                   | cardano-node                          | added in release 1.0.0     |
-| `CARDANO_NODE_PORT`                     | Cardano node port                                   | 3001                                  | added in release 1.0.0     |
-| `CARDANO_NODE_VERSION`                  | Cardano node version                                | 8.9.2                                 | added in release 1.0.0     |
-| `CARDANO_NODE_SUBMIT_HOST`             | Cardano node submit API host                        | cardano-submit-api                    | added in release 1.0.0     |
-| `NODE_SUBMIT_API_PORT`                 | Cardano node submit API port                        | 8090                                  | added in release 1.0.0     |
-| `CARDANO_NODE_SOCKET_PATH`             | Cardano node socket path                            | /node                                 | added in release 1.0.0     |
-| `CARDANO_NODE_SOCKET`                  | Cardano node socket file                            | /node/node.socket                     | added in release 1.0.0     |
-| `CARDANO_NODE_DB`                      | Cardano node db path                                | /node/db                              | added in release 1.0.0     |
-| `CARDANO_CONFIG`                       | Cardano node config path                            | /config/mainnet                       | added in release 1.0.0     |
-| `API_DOCKER_IMAGE_TAG`                 | Docker Tag for API Image                            | main                                  | added in release 1.0.0     |
-| `API_SPRING_PROFILES_ACTIVE`          | API spring profile                                  | staging                               | added in release 1.0.0     |
-| `API_PORT`                             | Rosetta API exposed port                            | 8082                                  | added in release 1.0.0     |
-| `ROSETTA_VERSION`                      | Rosetta version                                     | 1.4.13                                | added in release 1.0.0     |
-| `TOPOLOGY_FILEPATH`                    | Topology file path                                  | ./config/mainnet/topology.json        | added in release 1.0.0     |
-| `GENESIS_SHELLEY_PATH`                | Genesis file path                                   | ./config/mainnet/shelley-genesis.json | added in release 1.0.0     |
-| `GENESIS_BYRON_PATH`                  | Genesis file path                                   | ./config/mainnet/byron-genesis.json   | added in release 1.0.0     |
-| `GENESIS_ALONZO_PATH`                 | Genesis file path                                   | ./config/mainnet/alonzo-genesis.json  | added in release 1.0.0     |
-| `GENESIS_CONWAY_PATH`                 | Genesis file path                                   | ./config/mainnet/conway-genesis.json  | added in release 1.0.0     |
-| `INDEXER_DOCKER_IMAGE_TAG`            | Yaci indexer Docker version                         | main                                  | added in release 1.0.0     |
-| `PRUNING_ENABLED`                     | If pruning should be enabled                        | false                                 | added in release 1.0.0     |
-| `PRUNING_INTERVAL`                    | The pruning interval in seconds                     | 600                                   | added in release 1.2.4     |
-| `PRUNING_SAFE_BLOCKS`                 | Number of safe blocks to keep in the store          | 2160                                  | added in release 1.2.4     |
+| Variable                             | Description                                         | Default                               | Notes                      |
+|--------------------------------------|-----------------------------------------------------|---------------------------------------|----------------------------|
+| `LOG`                                | Log level                                           | INFO                                  | added in release 1.0.0     |
+| `NETWORK`                            | Network                                             | mainnet                               | added in release 1.0.0     |
+| `MITHRIL_SYNC`                       | Sync from Mithril snapshot                          | true                                  | added in release 1.0.0     |
+| `PROTOCOL_MAGIC`                     | Cardano protocol magic                              | 764824073                             | added in release 1.0.0     |
+| `DB_IMAGE_NAME`                      | Postgres docker image name                          | postgres                              | added in release 1.0.0     |
+| `DB_IMAGE_TAG`                       | Postgres docker image tag                           | 14.11-bullseye                        | added in release 1.0.0     |
+| `DB_NAME`                            | Postgres database                                   | rosetta-java                          | added in release 1.0.0     |
+| `DB_USER`                            | Postgres admin user                                 | rosetta_db_admin                      | added in release 1.0.0     |
+| `DB_SECRET`                          | Postgres admin secret                               | weakpwd#123_d                         | added in release 1.0.0     |
+| `DB_HOST`                            | Postgres host                                       | db                                    | added in release 1.0.0     |
+| `DB_PORT`                            | Postgres port                                       | 5432                                  | added in release 1.0.0     |
+| `DB_SCHEMA`                          | Database schema                                     | mainnet                               | added in release 1.0.0     |
+| `DB_PATH`                            | Database path                                       | /data                                 | added in release 1.0.0     |
+| `CARDANO_NODE_HOST`                  | Cardano node host                                   | cardano-node                          | added in release 1.0.0     |
+| `CARDANO_NODE_PORT`                  | Cardano node port                                   | 3001                                  | added in release 1.0.0     |
+| `CARDANO_NODE_VERSION`               | Cardano node version                                | 8.9.2                                 | added in release 1.0.0     |
+| `CARDANO_NODE_SUBMIT_HOST`           | Cardano node submit API host                        | cardano-submit-api                    | added in release 1.0.0     |
+| `NODE_SUBMIT_API_PORT`               | Cardano node submit API port                        | 8090                                  | added in release 1.0.0     |
+| `CARDANO_NODE_SOCKET_PATH`           | Cardano node socket path                            | /node                                 | added in release 1.0.0     |
+| `CARDANO_NODE_SOCKET`                | Cardano node socket file                            | /node/node.socket                     | added in release 1.0.0     |
+| `CARDANO_NODE_DB`                    | Cardano node db path                                | /node/db                              | added in release 1.0.0     |
+| `CARDANO_CONFIG`                     | Cardano node config path                            | /config/mainnet                       | added in release 1.0.0     |
+| `API_DOCKER_IMAGE_TAG`               | Docker Tag for API Image                            | main                                  | added in release 1.0.0     |
+| `API_SPRING_PROFILES_ACTIVE`         | API spring profile                                  | staging                               | added in release 1.0.0     |
+| `API_PORT`                           | Rosetta API exposed port                            | 8082                                  | added in release 1.0.0     |
+| `ROSETTA_VERSION`                    | Rosetta version                                     | 1.4.13                                | added in release 1.0.0     |
+| `TOPOLOGY_FILEPATH`                  | Topology file path                                  | ./config/mainnet/topology.json        | added in release 1.0.0     |
+| `GENESIS_SHELLEY_PATH`               | Genesis file path                                   | ./config/mainnet/shelley-genesis.json | added in release 1.0.0     |
+| `GENESIS_BYRON_PATH`                 | Genesis file path                                   | ./config/mainnet/byron-genesis.json   | added in release 1.0.0     |
+| `GENESIS_ALONZO_PATH`                | Genesis file path                                   | ./config/mainnet/alonzo-genesis.json  | added in release 1.0.0     |
+| `GENESIS_CONWAY_PATH`                | Genesis file path                                   | ./config/mainnet/conway-genesis.json  | added in release 1.0.0     |
+| `INDEXER_DOCKER_IMAGE_TAG`           | Yaci indexer Docker version                         | main                                  | added in release 1.0.0     |
+| `REMOVE_SPENT_UTXOS`                 | If pruning should be enabled                        | false                                 | added in release 1.0.0     |
+| `PRUNING_INTERVAL`                   | The pruning interval in seconds                     | 600                                   | added in release 1.2.4     |
+| `PRUNING_SAFE_BLOCKS`                | Number of safe blocks to keep in the store          | 2160                                  | added in release 1.2.4     |
 | `YACI_SPRING_PROFILES`               | Yaci indexer spring profile                         | postgres                              | added in release 1.0.0     |
 | `DEVKIT_ENABLED`                     | Devkit enabled                                      | false                                 | added in release 1.0.0     |
 | `YACI_HTTP_BASE_URL`                 | Yaci Indexer's URL                                  | http://yaci-indexer:9095/api/v1       | added in release 1.2.1     |
@@ -119,5 +79,4 @@
 | `DB_POSTGRES_SEQ_PAGE_COST`          | Cost estimate for sequential disk page access       | 1.0                                   | added in release 1.2.6     |
 | `DB_POSTGRES_JIT`                    | Just-In-Time compilation setting                    | off                                   | added in release 1.2.6     |
 | `DB_POSTGRES_BGWRITER_LRU_MAXPAGES`  | Max pages for background writer per cycle           | 100 (mid-level profile)               | added in release 1.2.6     |
-| `DB_POSTGRES_BGWRITER_DELAY`         | Delay between background writer cycles              | 200ms (mid-level profile)             | added in release 1.2.6     |
->>>>>>> 430193b4
+| `DB_POSTGRES_BGWRITER_DELAY`         | Delay between background writer cycles              | 200ms (mid-level profile)             | added in release 1.2.6     |