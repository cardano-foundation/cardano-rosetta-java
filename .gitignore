--- conflicted
+++ resolved
@@ -28,10 +28,8 @@
 target
 settings.xml
 .env
-<<<<<<< HEAD
+
 .jpb/
-=======
 
 /data/
-/docker-compose-3rd.yaml
->>>>>>> a6530bab
+/docker-compose-3rd.yaml