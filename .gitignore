--- conflicted
+++ resolved
@@ -28,10 +28,7 @@
 target
 settings.xml
 .env
-<<<<<<< HEAD
-.jpb/
-=======
 
 /data/
 /docker-compose-3rd.yaml
->>>>>>> e0c79a2d
+.jpb/