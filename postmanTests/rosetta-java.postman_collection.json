--- conflicted
+++ resolved
@@ -379,15 +379,14 @@
 							"})",
 							"",
 							"pm.test('Contains Json Body', function () {",
-							"    pm.response.to.have.jsonBody('account_identifier');",
+							"    pm.response.to.have.jsonBody('address');",
 							"})",
 							"",
 							"pm.test(\"Correct Address\", function () {",
 							"    const testAccountBaseAddress = pm.environment.get('TestAccountBaseAddress');",
 							"    var responseData = pm.response.json();",
 							"    pm.expect(responseData).to.be.an('object');",
-							"    pm.expect(responseData.account_identifier).to.be.an('object');",
-							"    pm.expect(responseData.account_identifier.address).to.eql(testAccountBaseAddress);",
+							"    pm.expect(responseData.address).to.eql(testAccountBaseAddress);",
 							"});",
 							"",
 							""
@@ -433,27 +432,16 @@
 							"})",
 							"",
 							"pm.test('Contains Json Body', function () {",
-<<<<<<< HEAD
 							"    pm.response.to.have.jsonBody('transaction_identifier');",
-=======
-							"    pm.response.to.have.jsonBody('address');",
->>>>>>> 899803f6
 							"})",
 							"",
 							"pm.test(\"Correct Address\", function () {",
 							"    const hashedSignedTransaction = pm.environment.get('hashedSignedTransaction');",
 							"    var responseData = pm.response.json();",
 							"    pm.expect(responseData).to.be.an('object');",
-<<<<<<< HEAD
 							"    pm.expect(responseData.transaction_identifier).to.be.an('object');",
 							"    pm.expect(responseData.transaction_identifier.hash).to.eql(hashedSignedTransaction);",
 							"});"
-=======
-							"    pm.expect(responseData.address).to.eql(testAccountBaseAddress);",
-							"});",
-							"",
-							""
->>>>>>> 899803f6
 						],
 						"type": "text/javascript"
 					}
