--- conflicted
+++ resolved
@@ -73,14 +73,11 @@
 curl -o - https://downloads.csnapshots.io/mainnet/$(curl -s https://downloads.csnapshots.io/mainnet/mainnet-db-snapshot.json| jq -r .[].file_name ) | lz4 -c -d - | tar -x -C ${CARDANO_NODE_DB}
 ```
 
-<<<<<<< HEAD
-=======
 ### Mempool Monitoring
 Mempool monitoring can be activated when adding the spring profile `mempool` to the rosetta api service.
 It will be turned off by default. Since it is only working for nodes, which participate in the network and available within P2P from other nodes. 
 So the Node itself needs extra configuration to be able to query mempool transactions.
 
->>>>>>> 37582c83
 ### Environment variables
 <details>
 <summary>Full list of environment variables and standard values</summary>
