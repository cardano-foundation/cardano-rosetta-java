--- conflicted
+++ resolved
@@ -29,13 +29,8 @@
 
 - 4CPU Cores
 - 32GB RAM
-<<<<<<< HEAD
 - ~1.3 TB total storage (node ~250 GB + Rosetta DB ~1 TB) — pruning disabled [default]
 - ~750 GB total storage (node ~250 GB + Rosetta DB ~500 GB) — pruning enabled
-=======
-- ca. > 1TB of storage (REMOVE_SPENT_UTXOS=false) [default]
-- ca > 400GB of storage (REMOVE_SPENT_UTXOS=true)
->>>>>>> 90dbc3f6
 
 Better hardware will improve the performance of the indexer and the node, which will result in faster syncing times.
 
