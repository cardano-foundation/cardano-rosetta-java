--- conflicted
+++ resolved
@@ -8,11 +8,7 @@
     volumes:
       - ${CARDANO_NODE_SOCKET}:/ipc
       - ${CARDANO_NODE_DB}:/data/db
-<<<<<<< HEAD
-    restart: "no"
-=======
       - ${CARDANO_CONFIG}:/config
->>>>>>> 37582c83
     ports:
       - "${CARDANO_NODE_PORT}:${CARDANO_NODE_PORT}"
     entrypoint: cardano-node run --port ${CARDANO_NODE_PORT} --config /config/config.json --topology /config/topology.json --database-path /data/db --socket-path /ipc/node.socket
