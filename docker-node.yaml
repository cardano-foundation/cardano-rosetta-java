version: '3.8'
services:
  cardano-node:
    image: ghcr.io/intersectmbo/cardano-node:${CARDANO_NODE_VERSION}
    container_name: cardano-node
    environment:
      - NETWORK=${NETWORK}
      - CARDANO_NODE_SOCKET_PATH=/ipc/node.socket
    volumes:
      - ${CARDANO_NODE_SOCKET}:/ipc
<<<<<<< HEAD
=======
      - ${CARDANO_NODE_DB}:/data/db
>>>>>>> bbdd2a95
    restart: "no"
    ports:
      - "${CARDANO_NODE_PORT}:3001"

  cardano-submit-api:
    image: ghcr.io/intersectmbo/cardano-submit-api:${CARDANO_NODE_VERSION}
    environment:
      - NETWORK=${NETWORK}
    depends_on:
      - cardano-node
    volumes:
      - ${CARDANO_NODE_SOCKET}:/node-ipc
    ports:
      - 8090:8090
    restart: on-failure
    logging:
      driver: "json-file"
      options:
        max-size: "200k"
        max-file: "10"
networks:
  default:
    name: cardano-rosetta-java<|MERGE_RESOLUTION|>--- conflicted
+++ resolved
@@ -8,10 +8,7 @@
       - CARDANO_NODE_SOCKET_PATH=/ipc/node.socket
     volumes:
       - ${CARDANO_NODE_SOCKET}:/ipc
-<<<<<<< HEAD
-=======
       - ${CARDANO_NODE_DB}:/data/db
->>>>>>> bbdd2a95
     restart: "no"
     ports:
       - "${CARDANO_NODE_PORT}:3001"
