FROM ubuntu:22.04 AS cardano-builder

WORKDIR /root/src

# Install dependencies
RUN apt-get update --fix-missing

RUN apt -y --no-install-recommends install \
     automake build-essential pkg-config libffi-dev libgmp-dev libssl-dev libncurses-dev libsystemd-dev zlib1g-dev make \
     g++ tmux git jq wget libncursesw5-dev libtool autoconf liblmdb-dev curl ca-certificates

WORKDIR /root/src

# Install ghcup
ENV BOOTSTRAP_HASKELL_NONINTERACTIVE=1
RUN bash -c "curl --proto '=https' --tlsv1.2 -sSf https://get-ghcup.haskell.org | sh"

ENV PATH=/root/.local/bin:/root/.ghcup/bin:/root/.cabal/bin:${PATH}

# Install cabal
ARG CABAL_VERSION=3.8.1.0

RUN bash -c "ghcup install cabal ${CABAL_VERSION}"
RUN bash -c "ghcup set cabal ${CABAL_VERSION}"

# Install GHC
ARG GHC_VERSION=8.10.7

RUN bash -c "ghcup install ghc ${GHC_VERSION}"
RUN bash -c "ghcup set ghc ${GHC_VERSION}"

# Cardano node version
ARG CARDANO_NODE_VERSION=8.9.2

# Install sodium
RUN export IOHKNIX_VERSION=$(curl https://raw.githubusercontent.com/IntersectMBO/cardano-node/$CARDANO_NODE_VERSION/flake.lock | jq -r '.nodes.iohkNix.locked.rev') \
    && echo "iohk-nix version: $IOHKNIX_VERSION" \
    && export SODIUM_VERSION=$(curl https://raw.githubusercontent.com/input-output-hk/iohk-nix/$IOHKNIX_VERSION/flake.lock | jq -r '.nodes.sodium.original.rev') \
    && echo "Using sodium version: $SODIUM_VERSION" \
    && git clone https://github.com/intersectmbo/libsodium \
    && cd libsodium \
    && git checkout $SODIUM_VERSION \
    && ./autogen.sh \
    && ./configure \
    && make \
    && make check \
    && make install

ENV LD_LIBRARY_PATH=/usr/local/lib:$LD_LIBRARY_PATH
ENV PKG_CONFIG_PATH=/usr/local/lib/pkgconfig:$PKG_CONFIG_PATH

# Install libsodium
RUN apt -y --no-install-recommends install libsodium-dev

# Install secp256k1
RUN export IOHKNIX_VERSION=$(curl https://raw.githubusercontent.com/IntersectMBO/cardano-node/$CARDANO_NODE_VERSION/flake.lock | jq -r '.nodes.iohkNix.locked.rev') \
    && echo "iohk-nix version: $IOHKNIX_VERSION" \
    && export SECP256K1_VERSION=$(curl https://raw.githubusercontent.com/input-output-hk/iohk-nix/${IOHKNIX_VERSION}/flake.lock | jq -r '.nodes.secp256k1.original.ref') \
    && echo "Using secp256k1 version:$SECP256K1_VERSION" \
    && git clone --depth 1 --branch $SECP256K1_VERSION https://github.com/bitcoin-core/secp256k1 \
    && cd secp256k1 \
    && ./autogen.sh \
    && ./configure --enable-module-schnorrsig --enable-experimental \
    && make \
    && make check \
    && make install

# Install blst
RUN export BLST_VERSION=$(curl https://raw.githubusercontent.com/input-output-hk/iohk-nix/master/flake.lock | jq -r '.nodes.blst.original.ref') \
    && git clone --depth 1 --branch ${BLST_VERSION} https://github.com/supranational/blst \
    && cd blst \
    && ./build.sh \
    && echo "prefix=/usr/local" >> libblst.pc \
    && echo "exec_prefix=\${prefix}" >> libblst.pc \
    && echo "libdir=\${exec_prefix}/lib" >> libblst.pc \
    && echo "includedir=\${prefix}/include" >> libblst.pc \
    && echo "" >> libblst.pc \
    && echo "Name: libblst" >> libblst.pc \
    && echo "Description: Multilingual BLS12-381 signature library" >> libblst.pc \
    && echo "URL: https://github.com/supranational/blst" >> libblst.pc \
    && echo "Version: ${BLST_VERSION#v}" >> libblst.pc \
    && echo "Cflags: -I\${includedir}" >> libblst.pc \
    && echo "Libs: -L\${libdir} -lblst" >> libblst.pc \
    && cp libblst.pc /usr/local/lib/pkgconfig/ \
    && cp bindings/blst_aux.h bindings/blst.h bindings/blst.hpp  /usr/local/include/ \
    && cp libblst.a /usr/local/lib \
    && bash -c "chmod u=rw,go=r /usr/local/{lib/{libblst.a,pkgconfig/libblst.pc},include/{blst.{h,hpp},blst_aux.h}}"

RUN apt -y --no-install-recommends install libsecp256k1-dev

# Install node
RUN git clone https://github.com/intersectmbo/cardano-node.git \
    && cd cardano-node \
    && git checkout tags/$CARDANO_NODE_VERSION \
    && echo "with-compiler: ghc-$GHC_VERSION" >> cabal.project.local \
    && echo "" >> cabal.project.local \
    && echo "package cardano-crypto-praos" >> cabal.project.local \
    && echo "  flags: -external-libsodium-vrf" >> cabal.project.local \
    && echo "" >> cabal.project.local \
    && echo "package trace-dispatcher" >> cabal.project.local \
    && echo "  ghc-options: -Wwarn" >> cabal.project.local \
    && echo "" >> cabal.project.local \
    && echo "package HsOpenSSL" >> cabal.project.local \
    && echo "  flags: -homebrew-openssl" >> cabal.project.local \
    && echo "" >> cabal.project.local \
    && mkdir -p /usr/local/opt/openssl \
    && ln -s /opt/homebrew/opt/openssl@3/lib /usr/local/opt/openssl/lib \
    && ln -s /opt/homebrew/opt/openssl@3/include /usr/local/opt/openssl/include

WORKDIR /root/src/cardano-node

RUN bash -c "cabal update"
RUN bash -c "cabal build all"
RUN bash -c "cabal build cardano-cli"
RUN bash -c "cabal build cardano-submit-api"

RUN mkdir -p /root/.local/bin \
    && cp -p "$(./scripts/bin-path.sh cardano-node)" /root/.local/bin/ \
    && cp -p "$(./scripts/bin-path.sh cardano-cli)" /root/.local/bin/ \
    && cp -p "$(./scripts/bin-path.sh cardano-submit-api)" /root/.local/bin/

# Compile java applications
FROM ubuntu:22.04 AS java-builder

WORKDIR /root/app

RUN apt-get update --fix-missing \
    && apt install -y --no-install-recommends openjdk-21-jdk maven

COPY ./pom.xml /root/app/pom.xml

COPY ./api /root/app/api
COPY ./yaci-indexer /root/app/yaci-indexer
COPY ./test-data-generator /root/app/test-data-generator

RUN --mount=type=cache,target=/root/.m2 mvn clean package -DskipTests

# Main
FROM ubuntu:22.04

WORKDIR /

# Install postgres
ARG PG_VERSION=14

RUN apt-get update --fix-missing \
    && DEBIAN_FRONTEND=noninteractive apt-get install -y wget sudo gnupg \
    && wget --quiet -O - https://www.postgresql.org/media/keys/ACCC4CF8.asc | apt-key add - \
    && echo 'deb http://apt.postgresql.org/pub/repos/apt/ jammy-pgdg main' >> /etc/apt/sources.list

RUN apt-get update --fix-missing \
    && DEBIAN_FRONTEND=noninteractive apt-get install -y --no-install-recommends \
    postgresql-${PG_VERSION}

RUN echo "host all  all    0.0.0.0/0  md5" >> /etc/postgresql/$PG_VERSION/main/pg_hba.conf
RUN echo "listen_addresses='*'" >> /etc/postgresql/$PG_VERSION/main/postgresql.conf

# Install jdk 21
RUN apt -y --no-install-recommends install openjdk-21-jdk

# Copy cardano node
COPY --from=cardano-builder /usr/local/lib /usr/local/lib
COPY --from=cardano-builder /root/.local/bin/cardano-* /usr/local/bin/
COPY --from=cardano-builder /root/src/cardano-node/cardano-submit-api/config/tx-submit-mainnet-config.yaml /root/cardano-submit-api/

ENV LD_LIBRARY_PATH=/usr/local/lib:$LD_LIBRARY_PATH
ENV PATH=/usr/local/lib/:$PATH

COPY ./config /networks
RUN mkdir /config

RUN mkdir -p /data/db

# Copy jars
COPY --from=java-builder /root/app/api/target/*.jar /api/app.jar
COPY --from=java-builder /root/app/yaci-indexer/target/*.jar /yaci-indexer/app.jar

# Run
RUN mkdir /logs

<<<<<<< HEAD
EXPOSE 8082
=======
EXPOSE 8080
>>>>>>> 8a8fc04e

COPY ./docker/entrypoint.sh /sbin/entrypoint.sh
ENTRYPOINT ["/sbin/entrypoint.sh"]

CMD ["/bin/sh", "-c", "bash"]<|MERGE_RESOLUTION|>--- conflicted
+++ resolved
@@ -178,11 +178,7 @@
 # Run
 RUN mkdir /logs
 
-<<<<<<< HEAD
 EXPOSE 8082
-=======
-EXPOSE 8080
->>>>>>> 8a8fc04e
 
 COPY ./docker/entrypoint.sh /sbin/entrypoint.sh
 ENTRYPOINT ["/sbin/entrypoint.sh"]
