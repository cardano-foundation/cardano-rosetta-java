FROM ubuntu:24.04 AS cardano-builder

SHELL ["/bin/bash", "-c"]

WORKDIR /root/src

# Install dependencies
RUN apt update --fix-missing \
    && apt install -y --no-install-recommends \
    automake build-essential pkg-config libffi-dev libgmp-dev libssl-dev libncurses-dev libsystemd-dev zlib1g-dev make \
    g++ tmux git jq wget libncursesw5-dev libtool autoconf liblmdb-dev curl ca-certificates pkg-config \
    && apt-get clean

# Download and setup JDK 24.0.1
RUN mkdir -p /opt/java \
    && curl -L https://download.java.net/java/GA/jdk24.0.1/24a58e0e276943138bf3e963e6291ac2/9/GPL/openjdk-24.0.1_linux-x64_bin.tar.gz -o /opt/jdk.tar.gz \
    && tar -xzf /opt/jdk.tar.gz -C /opt/java \
    && rm /opt/jdk.tar.gz

# Set JAVA_HOME and update PATH
ENV JAVA_HOME=/opt/java/jdk-24.0.1
ENV PATH="${JAVA_HOME}/bin:${PATH}"

WORKDIR /root/src

# Install ghcup
ENV BOOTSTRAP_HASKELL_NONINTERACTIVE=1
RUN bash -c "curl --proto '=https' --tlsv1.2 -sSf https://get-ghcup.haskell.org | sh"

ENV PATH=/root/.local/bin:/root/.ghcup/bin:/root/.cabal/bin:${PATH}

<<<<<<< HEAD
ARG BLST_VERSION=0.3.11
ARG LIBSODIUM_VERSION=dbb48cc
ARG SECP256K1_VERSION=ac83be33

ARG CABAL_VERSION=${CABAL_VERSION:-3.12.1.0}
ARG GHC_VERSION=${GHC_VERSION:-9.6.7}

# Cardano node version
ARG CARDANO_NODE_VERSION=${CARDANO_NODE_VERSION:-10.3.1}

ARG MITHRIL_VERSION=${MITHRIL_VERSION:-2517.1}
=======
# Install cabal
ARG CABAL_VERSION=3.12.1.0
>>>>>>> df4bb965

RUN bash -c "ghcup install cabal ${CABAL_VERSION}"
RUN bash -c "ghcup set cabal ${CABAL_VERSION}"

<<<<<<< HEAD
RUN bash -c "ghcup install ghc ${GHC_VERSION}"
RUN bash -c "ghcup set ghc ${GHC_VERSION}"

# Install mithril
=======
# Install GHC
ARG GHC_VERSION=9.6.7

RUN bash -c "ghcup install ghc ${GHC_VERSION}"
RUN bash -c "ghcup set ghc ${GHC_VERSION}"


# Mithril setup
ARG MITHRIL_VERSION=2517.1
# Install dependencies

>>>>>>> df4bb965
RUN curl --proto '=https' --tlsv1.2 -sSf https://sh.rustup.rs | bash -s -- -y \
    && export PATH="$HOME/.cargo/bin:$PATH" \
    && apt update --fix-missing \
    && apt install -y --no-install-recommends \
    build-essential m4 libssl-dev docker.io jq git \
    && rustup update stable \
    && apt-get clean

RUN git clone https://github.com/input-output-hk/mithril.git \
    && export PATH="$HOME/.cargo/bin:$PATH" \
    && cd mithril \
    && git checkout $MITHRIL_VERSION \
    && cd mithril-client-cli \
    && make build \
    && mkdir -p /root/.local/bin \
    && cp mithril-client /root/.local/bin/

<<<<<<< HEAD
WORKDIR /usr/local/src
=======
# Cardano node version
ARG CARDANO_NODE_VERSION=10.3.1
>>>>>>> df4bb965

# Install sodium
RUN git clone --branch master https://github.com/IntersectMBO/libsodium.git \
    && cd libsodium \
    && git checkout ${LIBSODIUM_VERSION} \
    && ./autogen.sh \
    && ./configure \
    && make \
    && make check \
    && make install

<<<<<<< HEAD
WORKDIR /usr/local/src

RUN git clone --branch master https://github.com/bitcoin-core/secp256k1.git \
=======
# Install secp256k1
RUN export IOHKNIX_VERSION=$(curl https://raw.githubusercontent.com/IntersectMBO/cardano-node/${CARDANO_NODE_VERSION}/flake.lock | jq -r '.nodes.iohkNix.locked.rev') \
    && echo "iohk-nix version: ${IOHKNIX_VERSION}" \
    && export SECP256K1_VERSION=$(curl https://raw.githubusercontent.com/input-output-hk/iohk-nix/${IOHKNIX_VERSION}/flake.lock | jq -r '.nodes.secp256k1.original.ref') \
    && echo "Using secp256k1 version:${SECP256K1_VERSION}" \
    && git clone --depth 1 --branch ${SECP256K1_VERSION} https://github.com/bitcoin-core/secp256k1 \
>>>>>>> df4bb965
    && cd secp256k1 \
    && git checkout ${SECP256K1_VERSION} \
    && ./autogen.sh \
    && ./configure --prefix=/usr --enable-module-schnorrsig --enable-experimental \
    && make \
    && make check \
    && make install

# Install blst
RUN git clone --branch master https://github.com/supranational/blst.git \
    && cd blst \
    && git checkout v$BLST_VERSION \
    && ./build.sh \
    && echo "prefix=/usr/local" >> libblst.pc \
    && echo "exec_prefix=\${prefix}" >> libblst.pc \
    && echo "libdir=\${exec_prefix}/lib" >> libblst.pc \
    && echo "includedir=\${prefix}/include" >> libblst.pc \
    && echo "" >> libblst.pc \
    && echo "Name: libblst" >> libblst.pc \
    && echo "Description: Multilingual BLS12-381 signature library" >> libblst.pc \
    && echo "URL: https://github.com/supranational/blst" >> libblst.pc \
    && echo "Version: ${BLST_VERSION#v}" >> libblst.pc \
    && echo "Cflags: -I\${includedir}" >> libblst.pc \
    && echo "Libs: -L\${libdir} -lblst" >> libblst.pc \
    && cp libblst.pc /usr/local/lib/pkgconfig/ \
    && cp bindings/blst_aux.h bindings/blst.h bindings/blst.hpp  /usr/local/include/ \
    && cp libblst.a /usr/local/lib \
    && bash -c "chmod u=rw,go=r /usr/local/{lib/{libblst.a,pkgconfig/libblst.pc},include/{blst.{h,hpp},blst_aux.h}}"

<<<<<<< HEAD
WORKDIR /usr/local/src

# Install cardano-node
=======
# Install node
>>>>>>> df4bb965
RUN git clone https://github.com/intersectmbo/cardano-node.git \
    && cd cardano-node \
    && git checkout tags/${CARDANO_NODE_VERSION} \
    && echo "with-compiler: ghc-${GHC_VERSION}" >> cabal.project.local \
    && echo "" >> cabal.project.local \
    && echo "package cardano-crypto-praos" >> cabal.project.local \
    && echo "  flags: -external-libsodium-vrf" >> cabal.project.local \
    && echo "" >> cabal.project.local \
    && echo "package trace-dispatcher" >> cabal.project.local \
    && echo "  ghc-options: -Wwarn" >> cabal.project.local \
    && echo "" >> cabal.project.local \
    && echo "package HsOpenSSL" >> cabal.project.local \
    && echo "  flags: -homebrew-openssl" >> cabal.project.local \
    && echo "" >> cabal.project.local \
    && mkdir -p /usr/local/opt/openssl \
    && ln -s /opt/homebrew/opt/openssl@3/lib /usr/local/opt/openssl/lib \
    && ln -s /opt/homebrew/opt/openssl@3/include /usr/local/opt/openssl/include

WORKDIR /usr/local/src/cardano-node

RUN bash -c "cabal update"
RUN bash -c "cabal build all"
RUN bash -c "cabal build cardano-cli"
RUN bash -c "cabal build cardano-submit-api"

RUN mkdir -p /root/.local/bin \
    && cp -p "$(./scripts/bin-path.sh cardano-node)" /root/.local/bin/ \
    && cp -p "$(./scripts/bin-path.sh cardano-cli)" /root/.local/bin/ \
    && cp -p "$(./scripts/bin-path.sh cardano-submit-api)" /root/.local/bin/


# Compile java applications
FROM ubuntu:24.04 AS java-builder

WORKDIR /root/app

RUN apt update --fix-missing \
    && apt install -y --no-install-recommends maven \
    && apt-get clean

COPY ./pom.xml /root/app/pom.xml

COPY ./api /root/app/api
COPY ./yaci-indexer /root/app/yaci-indexer
COPY ./test-data-generator /root/app/test-data-generator
COPY ./.git /root/app/.git

RUN java --version

RUN --mount=type=cache,target=/root/.m2 mvn clean package -am -DskipTests

# Main
FROM ubuntu:24.04

WORKDIR /

# Install postgres
ARG PG_VERSION=14
ARG PG_VERSION_TEMP=$PG_VERSION
ENV PG_VERSION=$PG_VERSION_TEMP

RUN apt update --fix-missing \
    && DEBIAN_FRONTEND=noninteractive apt install -y wget sudo gnupg \
    && wget --quiet -O - https://www.postgresql.org/media/keys/ACCC4CF8.asc | apt-key add - \
    && echo 'deb http://apt.postgresql.org/pub/repos/apt/ jammy-pgdg main' >> /etc/apt/sources.list \
    && apt-get clean

RUN apt update --fix-missing \
    && DEBIAN_FRONTEND=noninteractive apt install -y --no-install-recommends  \
    postgresql-${PG_VERSION} \
    && apt-get clean

# Allow remote connections
RUN echo "host all  all    0.0.0.0/0  md5" >> /etc/postgresql/${PG_VERSION}/main/pg_hba.conf
# Listen on all interfaces
RUN echo "listen_addresses='*'" >> /etc/postgresql/${PG_VERSION}/main/postgresql.conf
# Change data directory path
RUN sed -i "s|var/lib/postgresql/${PG_VERSION}/main|node/postgres|" /etc/postgresql/${PG_VERSION}/main/postgresql.conf
RUN mkdir -p /node/postgres
RUN rm -rf /var/lib/postgresql/${PG_VERSION}/main

# Install jdk 21
RUN apt install -y --no-install-recommends jq bc sudo curl \
    && apt clean

# Download and setup JDK 24.0.1
RUN mkdir -p /opt/java \
    && curl -L https://download.java.net/java/GA/jdk24.0.1/24a58e0e276943138bf3e963e6291ac2/9/GPL/openjdk-24.0.1_linux-x64_bin.tar.gz -o /opt/jdk.tar.gz \
    && tar -xzf /opt/jdk.tar.gz -C /opt/java \
    && rm /opt/jdk.tar.gz

# Set JAVA_HOME and update PATH
ENV JAVA_HOME=/opt/java/jdk-24.0.1
ENV PATH="${JAVA_HOME}/bin:${PATH}"

# Copy cardano node
COPY --from=cardano-builder /usr/local/lib /usr/local/lib
COPY --from=cardano-builder /root/.local/bin/cardano-* /usr/local/bin/
COPY --from=cardano-builder /root/.local/bin/mithril-client /usr/local/bin/
COPY --from=cardano-builder /usr/local/src/cardano-node/cardano-submit-api/config/tx-submit-mainnet-config.yaml /cardano-submit-api-config/cardano-submit-api.yaml

# Link libsodium library
COPY --from=cardano-builder --chown=root:root /usr/local/lib/libsodium.so /usr/local/lib
RUN ln -snf /usr/local/lib/libsodium.so /usr/local/lib/libsodium.so.23 \
    && ln -snf /usr/local/lib/libsodium.so /usr/local/lib/libsodium.so.23.3.0
RUN ldconfig

# Link secp256k1 library
COPY --from=cardano-builder --chown=root:root /usr/local/src/secp256k1/.libs/libsecp256k1.so /usr/local/lib
RUN ln -snf /usr/local/lib/libsecp256k1.so /usr/local/lib/libsecp256k1.so.0 \
    && ln -snf /usr/local/lib/libsecp256k1.so /usr/local/lib/libsecp256k1.so.1 \
    && ln -snf /usr/local/lib/libsecp256k1.so /usr/local/lib/libsecp256k1.so.1.0.1
RUN ldconfig

RUN ln -snf /usr/local/lib/libsodium.so /usr/local/lib/libsodium.so.23 \
      || true && \
    ln -snf /usr/local/lib/libsodium.so /usr/local/lib/libsodium.so.23.3.0 \
      || true

RUN ln -snf /usr/local/lib/libsecp256k1.so /usr/local/lib/libsecp256k1.so.1 \
      || true && \
    ln -snf /usr/local/lib/libsecp256k1.so /usr/local/lib/libsecp256k1.so.1.0.1 \
      || true

ENV LD_LIBRARY_PATH=/usr/local/lib
ENV PATH=/usr/local/lib/:$PATH

COPY ./config /networks
RUN mkdir /config

RUN mkdir -p /node/db
RUN mkdir -p /node/postgres

# Copy jars
COPY --from=java-builder /root/app/api/target/*.jar /api/app.jar
COPY --from=java-builder /root/app/yaci-indexer/target/*.jar /yaci-indexer/app.jar

# Run
RUN mkdir /logs

COPY ./docker/entrypoint.sh /sbin/entrypoint.sh

RUN chmod +x /sbin/entrypoint.sh

EXPOSE 8082

ENTRYPOINT ["/sbin/entrypoint.sh"]<|MERGE_RESOLUTION|>--- conflicted
+++ resolved
@@ -29,7 +29,6 @@
 
 ENV PATH=/root/.local/bin:/root/.ghcup/bin:/root/.cabal/bin:${PATH}
 
-<<<<<<< HEAD
 ARG BLST_VERSION=0.3.11
 ARG LIBSODIUM_VERSION=dbb48cc
 ARG SECP256K1_VERSION=ac83be33
@@ -41,32 +40,14 @@
 ARG CARDANO_NODE_VERSION=${CARDANO_NODE_VERSION:-10.3.1}
 
 ARG MITHRIL_VERSION=${MITHRIL_VERSION:-2517.1}
-=======
-# Install cabal
-ARG CABAL_VERSION=3.12.1.0
->>>>>>> df4bb965
 
 RUN bash -c "ghcup install cabal ${CABAL_VERSION}"
 RUN bash -c "ghcup set cabal ${CABAL_VERSION}"
 
-<<<<<<< HEAD
 RUN bash -c "ghcup install ghc ${GHC_VERSION}"
 RUN bash -c "ghcup set ghc ${GHC_VERSION}"
 
 # Install mithril
-=======
-# Install GHC
-ARG GHC_VERSION=9.6.7
-
-RUN bash -c "ghcup install ghc ${GHC_VERSION}"
-RUN bash -c "ghcup set ghc ${GHC_VERSION}"
-
-
-# Mithril setup
-ARG MITHRIL_VERSION=2517.1
-# Install dependencies
-
->>>>>>> df4bb965
 RUN curl --proto '=https' --tlsv1.2 -sSf https://sh.rustup.rs | bash -s -- -y \
     && export PATH="$HOME/.cargo/bin:$PATH" \
     && apt update --fix-missing \
@@ -84,12 +65,7 @@
     && mkdir -p /root/.local/bin \
     && cp mithril-client /root/.local/bin/
 
-<<<<<<< HEAD
 WORKDIR /usr/local/src
-=======
-# Cardano node version
-ARG CARDANO_NODE_VERSION=10.3.1
->>>>>>> df4bb965
 
 # Install sodium
 RUN git clone --branch master https://github.com/IntersectMBO/libsodium.git \
@@ -101,18 +77,9 @@
     && make check \
     && make install
 
-<<<<<<< HEAD
 WORKDIR /usr/local/src
 
 RUN git clone --branch master https://github.com/bitcoin-core/secp256k1.git \
-=======
-# Install secp256k1
-RUN export IOHKNIX_VERSION=$(curl https://raw.githubusercontent.com/IntersectMBO/cardano-node/${CARDANO_NODE_VERSION}/flake.lock | jq -r '.nodes.iohkNix.locked.rev') \
-    && echo "iohk-nix version: ${IOHKNIX_VERSION}" \
-    && export SECP256K1_VERSION=$(curl https://raw.githubusercontent.com/input-output-hk/iohk-nix/${IOHKNIX_VERSION}/flake.lock | jq -r '.nodes.secp256k1.original.ref') \
-    && echo "Using secp256k1 version:${SECP256K1_VERSION}" \
-    && git clone --depth 1 --branch ${SECP256K1_VERSION} https://github.com/bitcoin-core/secp256k1 \
->>>>>>> df4bb965
     && cd secp256k1 \
     && git checkout ${SECP256K1_VERSION} \
     && ./autogen.sh \
@@ -142,13 +109,9 @@
     && cp libblst.a /usr/local/lib \
     && bash -c "chmod u=rw,go=r /usr/local/{lib/{libblst.a,pkgconfig/libblst.pc},include/{blst.{h,hpp},blst_aux.h}}"
 
-<<<<<<< HEAD
 WORKDIR /usr/local/src
 
 # Install cardano-node
-=======
-# Install node
->>>>>>> df4bb965
 RUN git clone https://github.com/intersectmbo/cardano-node.git \
     && cd cardano-node \
     && git checkout tags/${CARDANO_NODE_VERSION} \
@@ -195,8 +158,6 @@
 COPY ./yaci-indexer /root/app/yaci-indexer
 COPY ./test-data-generator /root/app/test-data-generator
 COPY ./.git /root/app/.git
-
-RUN java --version
 
 RUN --mount=type=cache,target=/root/.m2 mvn clean package -am -DskipTests
 
@@ -263,16 +224,6 @@
     && ln -snf /usr/local/lib/libsecp256k1.so /usr/local/lib/libsecp256k1.so.1.0.1
 RUN ldconfig
 
-RUN ln -snf /usr/local/lib/libsodium.so /usr/local/lib/libsodium.so.23 \
-      || true && \
-    ln -snf /usr/local/lib/libsodium.so /usr/local/lib/libsodium.so.23.3.0 \
-      || true
-
-RUN ln -snf /usr/local/lib/libsecp256k1.so /usr/local/lib/libsecp256k1.so.1 \
-      || true && \
-    ln -snf /usr/local/lib/libsecp256k1.so /usr/local/lib/libsecp256k1.so.1.0.1 \
-      || true
-
 ENV LD_LIBRARY_PATH=/usr/local/lib
 ENV PATH=/usr/local/lib/:$PATH
 
