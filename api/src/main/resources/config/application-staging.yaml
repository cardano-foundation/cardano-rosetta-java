server:
  port: ${API_PORT:8085}
  compression:
    enabled: true
    mime-types: text/html,text/plain,text/css,application/javascript,application/json
    min-response-size: 1024

spring:
  jackson:
    default-property-inclusion: NON_NULL
    serialization:
      write-dates-as-timestamps: false
  servlet:
    multipart:
      max-file-size: 8MB
      max-request-size: 16MB
  datasource:
    driver-class-name: org.postgresql.Driver
    username: rosetta_db_service_user
    password: weakerpwd#123_d
    url: jdbc:postgresql://172.16.1.217:5432/rosetta?allowPublicKeyRetrieval=true&useSSL=false&serverTimezone=UTC&useLegacyDatetimeCode=false&createDatabaseIfNotExist=true&autoReconnect=true&currentSchema=preprod
  jpa:
    properties:
      hibernate:
        dialect: org.hibernate.dialect.PostgreSQLDialect
        format_sql: true
        jdbc:
          lob:
            non-contextual-creation: true
    hibernate:
      ddl-auto: none
    show-sql: true

api:
  exception:
    isPrintStackTrace : {PRINT_EXCEPTION:true}

cardano:
  rosetta:
    version:
      ${ROSETTA_VERSION}
    TOPOLOGY_FILEPATH: ${TOPOLOGY_FILEPATH}
    GENESIS_SHELLEY_PATH: ${GENESIS_SHELLEY_PATH}
    CARDANO_NODE_SUBMIT_HOST: ${CARDANO_NODE_SUBMIT_HOST}
    NODE_SUBMIT_API_PORT: ${NODE_SUBMIT_API_PORT}
    CARDANO_NODE_VERSION: ${CARDANO_NODE_VERSION}
    CARDANO_NODE_SOCKET:  ${CARDANO_NODE_SOCKET}
    # devkit variables
    DEVKIT_ENABLED: ${DEVKIT_ENABLED:false}
    DEVKIT_URL: ${DEVKIT_URL:yaci-cli}
<<<<<<< HEAD
    DEVKIT_PORT: ${HOST_N2C_SOCAT_PORT:3333}

logging:
  level:
    root: INFO
  path: ${LOG_FILE_PATH:logs}
  file:
    name: ${LOG_FILE_NAME:logs/rosetta-api.log}
    max-size: ${LOG_FILE_MAX_SIZE:10MB}
    max-history: ${LOG_FILE_MAX_HISTORY:10}
=======
    DEVKIT_PORT: ${DEVKIT_PORT:3333}
>>>>>>> f3ce1a2e
<|MERGE_RESOLUTION|>--- conflicted
+++ resolved
@@ -48,8 +48,7 @@
     # devkit variables
     DEVKIT_ENABLED: ${DEVKIT_ENABLED:false}
     DEVKIT_URL: ${DEVKIT_URL:yaci-cli}
-<<<<<<< HEAD
-    DEVKIT_PORT: ${HOST_N2C_SOCAT_PORT:3333}
+    DEVKIT_PORT: ${DEVKIT_PORT:3333}
 
 logging:
   level:
@@ -58,7 +57,4 @@
   file:
     name: ${LOG_FILE_NAME:logs/rosetta-api.log}
     max-size: ${LOG_FILE_MAX_SIZE:10MB}
-    max-history: ${LOG_FILE_MAX_HISTORY:10}
-=======
-    DEVKIT_PORT: ${DEVKIT_PORT:3333}
->>>>>>> f3ce1a2e
+    max-history: ${LOG_FILE_MAX_HISTORY:10}