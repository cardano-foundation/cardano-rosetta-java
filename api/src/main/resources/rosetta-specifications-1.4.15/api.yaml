--- conflicted
+++ resolved
@@ -1944,7 +1944,15 @@
         transaction_size:
           description: ''
           type: number
-<<<<<<< HEAD
+    ConstructionMetadataResponseMetadata:
+      description: ''
+      type: object
+      properties:
+        ttl:
+          description: ''
+          type: number
+        protocol_parameters:
+          $ref: '#/components/schemas/ProtocolParameters'
     CoinMetadata:
       description: CoinMetadata is used to provide additional data for a Coin object. It is often used to store human-readable information that a client can use to display information to a user.
       type: object
@@ -1966,15 +1974,4 @@
         tokens:
           type: array
           items:
-            $ref: '#/components/schemas/Amount'
-=======
-    ConstructionMetadataResponseMetadata:
-      description: ''
-      type: object
-      properties:
-        ttl:
-          description: ''
-          type: number
-        protocol_parameters:
-          $ref: '#/components/schemas/ProtocolParameters'
->>>>>>> 8a261ec0
+            $ref: '#/components/schemas/Amount'