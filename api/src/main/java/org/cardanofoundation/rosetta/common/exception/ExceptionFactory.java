--- conflicted
+++ resolved
@@ -189,12 +189,10 @@
     return new ApiException(RosettaErrorType.INVALID_NETWORK.toRosettaError(false));
   }
 
-<<<<<<< HEAD
   public static ApiException cantDecodeMempoolTransaction() {
     return new ApiException(RosettaErrorType.CANT_DECODE_MEMPOOL_TRANSACTION.toRosettaError(false));
-=======
+  }
   public static ApiException sendTransactionError(String error) {
     return new ApiException(RosettaErrorType.SEND_TRANSACTION_ERROR.toRosettaError(false, null, error));
->>>>>>> b3425e7a
   }
 }