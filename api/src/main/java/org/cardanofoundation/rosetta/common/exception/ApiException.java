--- conflicted
+++ resolved
@@ -4,20 +4,12 @@
 
 import lombok.Data;
 
-<<<<<<< HEAD
-@Data //TODO saa: do we need this here?
-@NoArgsConstructor
-public class ApiException extends RuntimeException {
-
-  private Error error;  //TODO saa strange field.
-=======
 @Data
 public class ApiException extends RuntimeException {
 
   @Serial
   private static final long serialVersionUID = 7966468689369382174L;
   private final Error error;
->>>>>>> 30012493
 
   public ApiException(Error error) {
     super();
