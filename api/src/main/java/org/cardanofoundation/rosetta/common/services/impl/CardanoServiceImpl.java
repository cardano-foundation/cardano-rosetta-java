package org.cardanofoundation.rosetta.common.services.impl;

import co.nstant.in.cbor.CborException;
import co.nstant.in.cbor.model.Array;
import co.nstant.in.cbor.model.DataItem;
import co.nstant.in.cbor.model.UnsignedInteger;
import com.bloxbean.cardano.client.address.ByronAddress;
import com.bloxbean.cardano.client.common.cbor.CborSerializationUtil;
import com.bloxbean.cardano.client.crypto.Blake2bUtil;
import com.bloxbean.cardano.client.crypto.VerificationKey;
import com.bloxbean.cardano.client.exception.AddressExcepion;
import com.bloxbean.cardano.client.exception.CborDeserializationException;
import com.bloxbean.cardano.client.exception.CborSerializationException;
import com.bloxbean.cardano.client.transaction.spec.AuxiliaryData;
import com.bloxbean.cardano.client.transaction.spec.BootstrapWitness;
import com.bloxbean.cardano.client.transaction.spec.Transaction;
import com.bloxbean.cardano.client.transaction.spec.TransactionBody;
import com.bloxbean.cardano.client.transaction.spec.TransactionWitnessSet;
import com.bloxbean.cardano.client.transaction.spec.VkeyWitness;
import com.bloxbean.cardano.client.util.HexUtil;
import java.io.IOException;
import lombok.RequiredArgsConstructor;
import lombok.extern.slf4j.Slf4j;
import okhttp3.Call;
import okhttp3.MediaType;
import okhttp3.OkHttpClient;
import okhttp3.Request;
import okhttp3.Request.Builder;
import okhttp3.RequestBody;
import okhttp3.Response;
import org.apache.commons.lang3.ObjectUtils;
import org.cardanofoundation.rosetta.api.block.model.domain.ProcessOperations;
import org.cardanofoundation.rosetta.api.block.model.domain.ProcessOperationsReturn;
import org.cardanofoundation.rosetta.common.enumeration.AddressType;
import org.cardanofoundation.rosetta.common.enumeration.EraAddressType;
import org.cardanofoundation.rosetta.common.enumeration.NetworkIdentifierType;
import org.cardanofoundation.rosetta.common.exception.ApiException;
import org.cardanofoundation.rosetta.common.exception.ExceptionFactory;
import org.cardanofoundation.rosetta.api.block.model.domain.Block;
import org.cardanofoundation.rosetta.api.block.model.entity.ProtocolParams;
import org.cardanofoundation.rosetta.common.mapper.CborArrayToTransactionData;
import org.cardanofoundation.rosetta.common.model.cardano.crypto.Signatures;
import org.cardanofoundation.rosetta.common.model.cardano.transaction.TransactionData;
import org.cardanofoundation.rosetta.common.model.cardano.transaction.TransactionParsed;
import org.cardanofoundation.rosetta.common.model.cardano.transaction.UnsignedTransaction;
import org.cardanofoundation.rosetta.common.services.CardanoService;
import org.cardanofoundation.rosetta.common.services.LedgerDataProviderService;
import org.cardanofoundation.rosetta.common.util.CardanoAddressUtils;
import org.cardanofoundation.rosetta.common.util.Constants;
import org.cardanofoundation.rosetta.common.mapper.TransactionDataToOperations;
import org.cardanofoundation.rosetta.common.util.OperationParseUtil;
import org.cardanofoundation.rosetta.common.util.ValidateParseUtil;
import org.openapitools.client.model.AccountIdentifier;
import org.openapitools.client.model.DepositParameters;
import org.openapitools.client.model.Operation;
import org.openapitools.client.model.SignatureType;
import org.openapitools.client.model.SigningPayload;
import org.jetbrains.annotations.NotNull;
import org.springframework.beans.factory.annotation.Value;
import org.springframework.stereotype.Service;
import java.math.BigInteger;
import java.util.ArrayList;
import java.util.HashMap;
import java.util.HashSet;
import java.util.List;
import java.util.Map;
import java.util.Set;

import static java.math.BigInteger.valueOf;


@Slf4j
@Service
@RequiredArgsConstructor
public class CardanoServiceImpl implements CardanoService {

    private final LedgerDataProviderService ledgerDataProviderService;
    @Value("${cardano.rosetta.NODE_SUBMIT_API_PORT}")
    private int NODE_SUBMIT_API_PORT;
    @Value("${cardano.rosetta.CARDANO_NODE_HOST}")
    private String CARDANO_NODE_HOST;

  @Override
  public TransactionParsed parseTransaction(NetworkIdentifierType networkIdentifierType,
      String transaction, boolean signed) {
    try {

      Array decodeTransaction = decodeTransaction(transaction);

      TransactionData convert = CborArrayToTransactionData.convert(decodeTransaction, signed);
      List<Operation> operations = TransactionDataToOperations.convert(convert,
          networkIdentifierType.getValue());
      List<AccountIdentifier> accountIdentifierSigners = new ArrayList<>();
      if (signed) {
        log.info("[parseSignedTransaction] About to get signatures from parsed transaction");
        List<String> accum = new ArrayList<>();
        convert.transactionExtraData().operations().forEach(o -> {
          List<String> list = TransactionDataToOperations.getSignerFromOperation(
              networkIdentifierType, o);
          accum.addAll(list);
        });
        accountIdentifierSigners = TransactionDataToOperations.getUniqueAccountIdentifiers(accum);
      }
      return new TransactionParsed(operations, accountIdentifierSigners);
    } catch (Exception error) {
      log.error(error
          + "[parseSignedTransaction] Cant instantiate signed transaction from transaction bytes");
      throw ExceptionFactory.cantCreateSignedTransactionFromBytes();
    }
  }

  @Override
  public Double checkOrReturnDefaultTtl(Integer relativeTtl) {
    return relativeTtl == null ? Constants.DEFAULT_RELATIVE_TTL : relativeTtl.doubleValue();
  }

  @Override
  public String getHashOfSignedTransaction(String signedTransaction) {
    try {
      log.info("[getHashOfSignedTransaction] About to hash signed transaction {}",
          signedTransaction);
      byte[] signedTransactionBytes = HexUtil.decodeHexString(signedTransaction);
      log.info(
          "[getHashOfSignedTransaction] About to parse transaction from signed transaction bytes");
      Transaction parsed = Transaction.deserialize(signedTransactionBytes);
      log.info("[getHashOfSignedTransaction] Returning transaction hash");
      TransactionBody body = parsed.getBody();
      byte[] hashBuffer;
      if (body == null || CborSerializationUtil.serialize(body.serialize()) == null) {
        hashBuffer = null;
      } else {
        hashBuffer = Blake2bUtil.blake2bHash256(CborSerializationUtil.serialize(body.serialize()));
      }
      return HexUtil.encodeHexString(hashBuffer);
    } catch (Exception error) {
      log.error(error.getMessage()
          + "[getHashOfSignedTransaction] There was an error parsing signed transaction");
      throw ExceptionFactory.parseSignedTransactionError();
    }
  }

  @Override
  public Array decodeTransaction(String encoded) {
    try {
      DataItem dataItem = CborSerializationUtil.deserialize(HexUtil.decodeHexString(encoded));
      return (Array) dataItem;
    } catch (Exception e) {
      throw ExceptionFactory.cantBuildSignedTransaction();
    }
  }

  @Override
  public Long calculateTtl(Long ttlOffset) {
    Block latestBlock = ledgerDataProviderService.findLatestBlock();
    return latestBlock.getSlotNo() + ttlOffset;
  }

  @Override
  public Long updateTxSize(Long previousTxSize, Long previousTtl, Long updatedTtl) {
    try {
      return previousTxSize + CborSerializationUtil.serialize(new UnsignedInteger(updatedTtl)).length
          - CborSerializationUtil.serialize(new UnsignedInteger(previousTtl)).length;
    } catch (CborException e) {
      throw ExceptionFactory.cantCreateUnsignedTransactionFromBytes();
    }
  }

  @Override
  public Long calculateTxMinimumFee(Long transactionSize, ProtocolParams protocolParameters) {
    return protocolParameters.getMinFeeA() * transactionSize + protocolParameters.getMinFeeB();
  }

  @Override
  public Signatures signatureProcessor(EraAddressType eraAddressType, AddressType addressType,
      String address) {
    if (!ObjectUtils.isEmpty(eraAddressType) && eraAddressType.equals(EraAddressType.SHELLEY)) {
      return new Signatures(Constants.SHELLEY_DUMMY_SIGNATURE, Constants.SHELLEY_DUMMY_PUBKEY, null,
          address);
    }
    if (!ObjectUtils.isEmpty(eraAddressType) && eraAddressType.equals(EraAddressType.BYRON)) {
      return new Signatures(Constants.BYRON_DUMMY_SIGNATURE, Constants.BYRON_DUMMY_PUBKEY,
          Constants.CHAIN_CODE_DUMMY, address);
    }
    if (AddressType.POOL_KEY_HASH.getValue().equals(addressType.getValue())) {
      return new Signatures(Constants.COLD_DUMMY_SIGNATURE, Constants.COLD_DUMMY_PUBKEY, null,
          address);
    }
    return null;
  }

  @Override
  public Double calculateTxSize(NetworkIdentifierType networkIdentifierType,
      List<Operation> operations, int ttl, DepositParameters depositParameters) {
    UnsignedTransaction unsignedTransaction = null;
    try {
      unsignedTransaction = createUnsignedTransaction(networkIdentifierType,
          operations, ttl, !ObjectUtils.isEmpty(depositParameters) ? depositParameters
              : new DepositParameters(Constants.DEFAULT_KEY_DEPOSIT.toString(),
                  Constants.DEFAULT_POOL_DEPOSIT.toString()));
    } catch (CborSerializationException | AddressExcepion | CborException e) {
      throw ExceptionFactory.cantCreateUnsignedTransactionFromBytes();
    }
    List<Signatures> signaturesList = (unsignedTransaction.addresses()).stream().map(address -> {
      EraAddressType eraAddressType = CardanoAddressUtils.getEraAddressType(address);
      if (eraAddressType != null) {
        return signatureProcessor(eraAddressType, null, address);
      }
      // since pool key hash are passed as address, ed25519 hashes must be included
      if (CardanoAddressUtils.isEd25519KeyHash(address)) {
        return signatureProcessor(null, AddressType.POOL_KEY_HASH, address);
      }
      throw ExceptionFactory.invalidAddressError(address);
    }).toList();

    String transaction = buildTransaction(unsignedTransaction.bytes(), signaturesList,
        unsignedTransaction.metadata());
    return ((double) transaction.length() / 2);

  }

  @Override
  public String buildTransaction(String unsignedTransaction, List<Signatures> signaturesList,
      String transactionMetadata) {
    log.info("[buildTransaction] About to signed a transaction with {} signatures",
        signaturesList.size());
    TransactionWitnessSet witnesses = getWitnessesForTransaction(signaturesList);

    log.info("[buildTransaction] Instantiating transaction body from unsigned transaction bytes");
    DataItem[] dataItems;
    try {
      dataItems = com.bloxbean.cardano.yaci.core.util.CborSerializationUtil.deserialize(
          HexUtil.decodeHexString(unsignedTransaction));
    } catch (Exception e) {
      throw ExceptionFactory.cantCreateSignTransaction();
    }
    try {
      TransactionBody transactionBody = TransactionBody.deserialize(
          (co.nstant.in.cbor.model.Map) dataItems[0]);
      log.info(
          "[buildTransaction] Creating transaction using transaction body and extracted witnesses");
      AuxiliaryData auxiliaryData = null;
      if (!ObjectUtils.isEmpty(transactionMetadata)) {
        log.info("[buildTransaction] Adding transaction metadata");
        Array array = (Array) CborSerializationUtil.deserialize(
            HexUtil.decodeHexString(transactionMetadata));
        auxiliaryData = AuxiliaryData.deserialize(
            (co.nstant.in.cbor.model.Map) array.getDataItems().getFirst());
      }
      Transaction transaction = Transaction.builder().auxiliaryData(auxiliaryData)
          .witnessSet(witnesses).build();
      transaction.setBody(transactionBody);
      Array array = (Array) CborSerializationUtil.deserialize(transaction.serialize());
      if (transactionBody.getTtl() == 0) {
        co.nstant.in.cbor.model.Map dataItem1 = (co.nstant.in.cbor.model.Map) array.getDataItems()
            .getFirst();
        // Position of ttl in transaction body, it will be discarded while serialization if it's 0, but it needs to be in the Data map
        // otherwise a wrong hash will be produced.
        dataItem1.put(new UnsignedInteger(3), new UnsignedInteger(0));
        array.getDataItems().set(0, dataItem1);
      }
      if (!ObjectUtils.isEmpty(transactionMetadata)) {
        Array metadataArray = new Array();
        metadataArray.add(array.getDataItems().get(3));
        metadataArray.add(new Array());
        array.getDataItems().set(3, metadataArray);
      }
      return HexUtil.encodeHexString(
          com.bloxbean.cardano.yaci.core.util.CborSerializationUtil.serialize(array));
    } catch (CborDeserializationException e) {
      log.error(e.getMessage()
          + "[buildTransaction] CborDeserializationException while building transaction");
      throw new RuntimeException(e);
    } catch (CborSerializationException e) {
      log.error(e.getMessage()
          + "[buildTransaction] CborSerializationException while building transaction");
      throw new RuntimeException(e);
    }
  }

  @Override
  public TransactionWitnessSet getWitnessesForTransaction(List<Signatures> signaturesList) {
    TransactionWitnessSet witnesses = new TransactionWitnessSet();
    ArrayList<VkeyWitness> vKeyWitnesses = new ArrayList<>();
    ArrayList<BootstrapWitness> bootstrapWitnesses = new ArrayList<>();
    log.info("[getWitnessesForTransaction] Extracting witnesses from signatures");
    signaturesList.forEach(signature -> {
      VerificationKey vKey = new VerificationKey();
      vKey.setCborHex(ObjectUtils.isEmpty(signature) ? null : signature.publicKey());
      EraAddressType eraAddressType = CardanoAddressUtils.getEraAddressType(signature.address());
      if (!ObjectUtils.isEmpty(signature)) {
        if (!ObjectUtils.isEmpty(signature.address()) && eraAddressType == EraAddressType.BYRON) {
          // byron case
          ValidateParseUtil.validateChainCode(signature.chainCode());
          ByronAddress byronAddress = new ByronAddress(signature.address());
          String byronAddressTail = HexUtil.encodeHexString(byronAddress.getBytes()).substring(72);
          String partOfByronAddress = new StringBuilder(byronAddressTail).reverse().delete(0, 12)
              .reverse().toString();
          BootstrapWitness bootstrap = new BootstrapWitness(
              HexUtil.decodeHexString(vKey.getCborHex()),
              HexUtil.decodeHexString(signature.signature()),
              //revise
              HexUtil.decodeHexString(signature.chainCode()),
              HexUtil.decodeHexString(partOfByronAddress));
          bootstrapWitnesses.add(bootstrap);
        } else {
          vKeyWitnesses.add(new VkeyWitness(HexUtil.decodeHexString(vKey.getCborHex()),
              HexUtil.decodeHexString(signature.signature())));
        }
      }
    });
    log.info("[getWitnessesForTransaction] {} witnesses were extracted to sign transaction",
        vKeyWitnesses.size());
    if (!vKeyWitnesses.isEmpty()) {
      witnesses.setVkeyWitnesses(vKeyWitnesses);
    }
    if (!bootstrapWitnesses.isEmpty()) {
      witnesses.setBootstrapWitnesses(bootstrapWitnesses);
    }
    return witnesses;

  }

  @Override
  public UnsignedTransaction createUnsignedTransaction(NetworkIdentifierType networkIdentifierType,
      List<Operation> operations, int ttl, DepositParameters depositParameters)
      throws CborSerializationException, AddressExcepion, CborException {
    log.info(
        "[createUnsignedTransaction] About to create an unsigned transaction with {} operations",
        operations.size());
    ProcessOperationsReturn processOperationsReturnDto = processOperations(networkIdentifierType,
        operations, depositParameters);

    log.info("[createUnsignedTransaction] About to create transaction body");
    BigInteger fee = valueOf(processOperationsReturnDto.getFee());
    TransactionBody transactionBody = TransactionBody.builder()
        .inputs(processOperationsReturnDto.getTransactionInputs())
        .outputs(processOperationsReturnDto.getTransactionOutputs()).fee(fee).ttl(ttl).build();

    if (processOperationsReturnDto.getVoteRegistrationMetadata() != null) {
      log.info(
          "[createUnsignedTransaction] Hashing vote registration metadata and adding to transaction body");
      Array array = getArrayOfAuxiliaryData(processOperationsReturnDto);
      transactionBody.setAuxiliaryDataHash(Blake2bUtil.blake2bHash256(
          com.bloxbean.cardano.yaci.core.util.CborSerializationUtil.serialize(array)));
    }

    if (!(processOperationsReturnDto.getCertificates()).isEmpty()) {
      transactionBody.setCerts(processOperationsReturnDto.getCertificates());
    }
    if (!ObjectUtils.isEmpty(processOperationsReturnDto.getWithdrawals())) {
      transactionBody.setWithdrawals(processOperationsReturnDto.getWithdrawals());
    }
    co.nstant.in.cbor.model.Map mapCbor = transactionBody.serialize();
    //  If ttl is 0, it will be discarded while serialization, but it needs to be in the Data map
    if (ttl == 0) {
      mapCbor.put(new UnsignedInteger(3), new UnsignedInteger(0));
    }
    String transactionBytes = HexUtil.encodeHexString(
        com.bloxbean.cardano.yaci.core.util.CborSerializationUtil.serialize(mapCbor));
    log.info("[createUnsignedTransaction] Hashing transaction body");
    String bodyHash = com.bloxbean.cardano.client.util.HexUtil.encodeHexString(
        Blake2bUtil.blake2bHash256(CborSerializationUtil.serialize(mapCbor)));
    UnsignedTransaction toReturn = new UnsignedTransaction(
        HexUtil.encodeHexString(HexUtil.decodeHexString(bodyHash)), transactionBytes,
        processOperationsReturnDto.getAddresses(),
        getHexEncodedAuxiliaryMetadataArray(processOperationsReturnDto));
    log.info(toReturn
        + "[createUnsignedTransaction] Returning unsigned transaction, hash to sign and addresses that will sign hash");
    return toReturn;
  }

  private static String getHexEncodedAuxiliaryMetadataArray(
      ProcessOperationsReturn processOperationsReturnDto)
      throws CborSerializationException, CborException {
    if (!ObjectUtils.isEmpty(processOperationsReturnDto.getVoteRegistrationMetadata())) {
      Array array = getArrayOfAuxiliaryData(processOperationsReturnDto);
      return HexUtil.encodeHexString(CborSerializationUtil.serialize(array));
    }
    return null;
  }

  @NotNull
  private static Array getArrayOfAuxiliaryData(ProcessOperationsReturn processOperationsReturnDto)
      throws CborSerializationException {
    AuxiliaryData auxiliaryData = processOperationsReturnDto.getVoteRegistrationMetadata();
    Array array = new Array();
    array.add(auxiliaryData.serialize());
    array.add(new Array());
    return array;
  }

  @Override
  public List<SigningPayload> constructPayloadsForTransactionBody(String transactionBodyHash,
      Set<String> addresses) {
    return addresses.stream().map(
        address -> new SigningPayload(null, new AccountIdentifier(address, null, null),
            transactionBodyHash, SignatureType.ED25519)).toList();
  }

  private ProcessOperationsReturn processOperations(NetworkIdentifierType networkIdentifierType,
      List<Operation> operations, DepositParameters depositParameters) {
    ProcessOperations result = convertRosettaOperations(networkIdentifierType, operations);
    double refundsSum = result.getStakeKeyDeRegistrationsCount() * Long.parseLong(
        depositParameters.getKeyDeposit());
    double keyDepositsSum =
        result.getStakeKeyRegistrationsCount() * Long.parseLong(depositParameters.getKeyDeposit());
    double poolDepositsSum =
        result.getPoolRegistrationsCount() * Long.parseLong(depositParameters.getPoolDeposit());
    Map<String, Double> depositsSumMap = new HashMap<>();
    depositsSumMap.put("keyRefundsSum", refundsSum);
    depositsSumMap.put("keyDepositsSum", keyDepositsSum);
    depositsSumMap.put("poolDepositsSum", poolDepositsSum);
    long fee = calculateFee(result.getInputAmounts(), result.getOutputAmounts(),
        result.getWithdrawalAmounts(), depositsSumMap);
    log.info("[processOperations] Calculated fee:{}", fee);
    return fillProcessOperationsReturnObject(result, fee);
  }

  @NotNull
  private static ProcessOperationsReturn fillProcessOperationsReturnObject(ProcessOperations result,
      long fee) {
    ProcessOperationsReturn processOperationsDto = new ProcessOperationsReturn();
    processOperationsDto.setTransactionInputs(result.getTransactionInputs());
    processOperationsDto.setTransactionOutputs(result.getTransactionOutputs());
    processOperationsDto.setCertificates(result.getCertificates());
    processOperationsDto.setWithdrawals(result.getWithdrawals());
    Set<String> addresses = new HashSet<>(result.getAddresses());
    processOperationsDto.setAddresses(addresses);
    processOperationsDto.setFee(fee);
    processOperationsDto.setVoteRegistrationMetadata(result.getVoteRegistrationMetadata());
    return processOperationsDto;
  }

  /**
   * Fees are calulcated based on adding all inputs and substracting all outputs.
   * Withdrawals will be added as well.
   * @param inputAmounts Sum of all Input ADA Amounts
   * @param outputAmounts Sum of all Output ADA Amounts
   * @param withdrawalAmounts Sum of all Withdrawals
   * @param depositsSumMap Map of refund and deposit values
   * @return Payed Fee
   */
  @Override
  public Long calculateFee(ArrayList<BigInteger> inputAmounts, ArrayList<BigInteger> outputAmounts,
      ArrayList<BigInteger> withdrawalAmounts, Map<String, Double> depositsSumMap) {
    long inputsSum =
        -1 * inputAmounts.stream().reduce(BigInteger.ZERO, BigInteger::add).longValue();
    long outputsSum = outputAmounts.stream().reduce(BigInteger.ZERO, BigInteger::add).longValue();
    long withdrawalsSum = withdrawalAmounts.stream().reduce(BigInteger.ZERO, BigInteger::add)
        .longValue();
    long fee = (long) (inputsSum + withdrawalsSum * (-1) + depositsSumMap.get("keyRefundsSum") - outputsSum
        - depositsSumMap.get("keyDepositsSum") - depositsSumMap.get("poolDepositsSum")); // withdrawals -1 because it's a negative value, but must be added to the
    if (fee < 0) {
      throw ExceptionFactory.outputsAreBiggerThanInputsError();
    }
    return fee;
  }

  @Override
  public ProcessOperations convertRosettaOperations(NetworkIdentifierType networkIdentifierType,
      List<Operation> operations) {
    ProcessOperations processor = new ProcessOperations();

    for (Operation operation : operations) {
      String type = operation.getType();
      processor = OperationParseUtil.parseOperation(operation, networkIdentifierType, processor,
          type);
      if (ObjectUtils.isEmpty(processor)) {
        log.error("[processOperations] Operation with id {} has invalid type",
            operation.getOperationIdentifier());
        throw ExceptionFactory.invalidOperationTypeError();
      }
    }
    return processor;
  }

    /**
     * Submits the signed transaction to the preconfigured SubmitAPI. If successfull the transaction hash is returned.
     * @param signedTransaction signed transaction in hex format
     * @return transaction hash
     * @throws ApiException if the transaction submission fails, additional information is provided in the exception message
     */
    @Override
    public String submitTransaction(String signedTransaction) throws ApiException {
        String submitURL = Constants.PROTOCOL + CARDANO_NODE_HOST + ":" + NODE_SUBMIT_API_PORT
            + Constants.SUBMIT_API_PATH;
        log.info("[submitTransaction] About to submit transaction to {}", submitURL);
        Request request = null;
        request = new Builder()
            .url(submitURL)
            .addHeader(Constants.CONTENT_TYPE_HEADER_KEY, Constants.CBOR_CONTENT_TYPE)
            .post(RequestBody.create(MediaType.parse(Constants.CBOR_CONTENT_TYPE),
                HexUtil.decodeHexString(signedTransaction)))
            .build();
        OkHttpClient client = new OkHttpClient();
        Call call = client.newCall(request);
        Response response = null;
        try {
            response = call.execute();

            if (response.code() == Constants.SUCCESS_SUBMIT_TX_HTTP_CODE) {
                String txHash = response.body().string();
                // removing leading and trailing quotes returned from node API
                if (txHash.length() == Constants.TX_HASH_LENGTH + 2) {
                    txHash = txHash.substring(1, txHash.length() - 1);
                }
                return txHash;
            } else {
                throw ExceptionFactory.sendTransactionError(response.body().string());
            }
        } catch (IOException e) {
            log.error(e.getMessage() + "[submitTransaction] There was an error submitting transaction");
            throw ExceptionFactory.sendTransactionError(e.getMessage());
        } finally {
            if (response != null) {
                response.close();
            }
        }
    }

<<<<<<< HEAD
=======
  /**
   * Returns the deposit parameters for the network fetched from the protocolparameters
   * @return Depositparameters including key- and pooldeposit
   */
  @Override
    public DepositParameters getDepositParameters() {
      ProtocolParams protocolParametersFromIndexerAndConfig = ledgerDataProviderService.findProtocolParametersFromIndexerAndConfig();
      return new DepositParameters(protocolParametersFromIndexerAndConfig.getKeyDeposit().toString(),
            protocolParametersFromIndexerAndConfig.getPoolDeposit().toString());
    }
>>>>>>> 75448b04

}<|MERGE_RESOLUTION|>--- conflicted
+++ resolved
@@ -518,8 +518,6 @@
         }
     }
 
-<<<<<<< HEAD
-=======
   /**
    * Returns the deposit parameters for the network fetched from the protocolparameters
    * @return Depositparameters including key- and pooldeposit
@@ -530,6 +528,5 @@
       return new DepositParameters(protocolParametersFromIndexerAndConfig.getKeyDeposit().toString(),
             protocolParametersFromIndexerAndConfig.getPoolDeposit().toString());
     }
->>>>>>> 75448b04
 
 }