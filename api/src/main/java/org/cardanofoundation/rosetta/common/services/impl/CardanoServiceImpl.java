--- conflicted
+++ resolved
@@ -73,15 +73,11 @@
 @RequiredArgsConstructor
 public class CardanoServiceImpl implements CardanoService {
 
-<<<<<<< HEAD
     private final LedgerDataProviderService ledgerDataProviderService;
     @Value("${cardano.rosetta.NODE_SUBMIT_API_PORT}")
     private int NODE_SUBMIT_API_PORT;
     @Value("${cardano.rosetta.CARDANO_NODE_HOST}")
     private String CARDANO_NODE_HOST;
-=======
-  private final LedgerDataProviderService ledgerDataProviderService;
->>>>>>> 976dcfd1
 
   @Override
   public TransactionParsed parseTransaction(NetworkIdentifierType networkIdentifierType,
