--- conflicted
+++ resolved
@@ -37,17 +37,18 @@
 import org.cardanofoundation.rosetta.common.util.Constants;
 import org.cardanofoundation.rosetta.common.util.OperationParseUtil;
 import org.cardanofoundation.rosetta.common.util.ValidateParseUtil;
-<<<<<<< HEAD
 import org.openapitools.client.model.AccountIdentifier;
 import org.openapitools.client.model.DepositParameters;
 import org.openapitools.client.model.Operation;
 import org.openapitools.client.model.SignatureType;
 import org.openapitools.client.model.SigningPayload;
-=======
+import org.cardanofoundation.rosetta.common.util.CardanoAddressUtil;
+import org.cardanofoundation.rosetta.common.util.Constants;
+import org.cardanofoundation.rosetta.common.util.OperationParseUtil;
+import org.cardanofoundation.rosetta.common.util.ValidateParseUtil;
 import org.jetbrains.annotations.NotNull;
 import org.openapitools.client.model.DepositParameters;
 import org.openapitools.client.model.Operation;
->>>>>>> b2501905
 import org.springframework.stereotype.Service;
 
 import java.io.IOException;
@@ -75,13 +76,8 @@
     private final LedgerDataProviderService ledgerDataProviderService;
 
     @Override
-<<<<<<< HEAD
-    public Double calculateRelativeTtl(Double relativeTtl) {
-        return Objects.requireNonNullElse(relativeTtl, Constants.DEFAULT_RELATIVE_TTL);
-=======
     public Double checkOrReturnDefaultTtl(Integer relativeTtl) {
         return relativeTtl == null ? Constants.DEFAULT_RELATIVE_TTL : relativeTtl.doubleValue();
->>>>>>> b2501905
     }
 
     @Override
@@ -97,11 +93,7 @@
             if (body == null || CborSerializationUtil.serialize(body.serialize()) == null) {
                 hashBuffer = null;
             } else {
-<<<<<<< HEAD
-                hashBuffer = Blake2bUtil.blake2bHash256(com.bloxbean.cardano.client.common.cbor.CborSerializationUtil.serialize(body.serialize()));
-=======
                 hashBuffer = Blake2bUtil.blake2bHash256(CborSerializationUtil.serialize(body.serialize()));
->>>>>>> b2501905
             }
             return HexUtil.encodeHexString(hashBuffer);
         } catch (Exception error) {
@@ -113,11 +105,7 @@
     @Override
     public Array decodeExtraData(String encoded) {
         try {
-<<<<<<< HEAD
-            DataItem dataItem = com.bloxbean.cardano.client.common.cbor.CborSerializationUtil.deserialize(HexUtil.decodeHexString(encoded));
-=======
             DataItem dataItem = CborSerializationUtil.deserialize(HexUtil.decodeHexString(encoded));
->>>>>>> b2501905
             return (Array) dataItem;
         } catch (Exception e) {
             throw ExceptionFactory.cantBuildSignedTransaction();
@@ -132,11 +120,7 @@
 
     @Override
     public Long updateTxSize(Long previousTxSize, Long previousTtl, Long updatedTtl) throws CborException {
-<<<<<<< HEAD
-        return previousTxSize + com.bloxbean.cardano.client.common.cbor.CborSerializationUtil.serialize(new UnsignedInteger(updatedTtl)).length - com.bloxbean.cardano.client.common.cbor.CborSerializationUtil.serialize(new UnsignedInteger(previousTtl)).length;
-=======
         return previousTxSize + CborSerializationUtil.serialize(new UnsignedInteger(updatedTtl)).length - CborSerializationUtil.serialize(new UnsignedInteger(previousTtl)).length;
->>>>>>> b2501905
     }
 
     @Override
@@ -152,11 +136,7 @@
         if (!ObjectUtils.isEmpty(eraAddressType) && eraAddressType.equals(EraAddressType.BYRON)) {
             return new Signatures(Constants.BYRON_DUMMY_SIGNATURE, Constants.BYRON_DUMMY_PUBKEY, Constants.CHAIN_CODE_DUMMY, address);
         }
-<<<<<<< HEAD
-        if (addressType.getValue().equals(AddressType.POOL_KEY_HASH.getValue())) {
-=======
         if (AddressType.POOL_KEY_HASH.getValue().equals(addressType.getValue())) {
->>>>>>> b2501905
             return new Signatures(Constants.COLD_DUMMY_SIGNATURE, Constants.COLD_DUMMY_PUBKEY, null, address);
         }
         return null;
@@ -200,26 +180,16 @@
             AuxiliaryData auxiliaryData = null;
             if (!ObjectUtils.isEmpty(transactionMetadata)) {
                 log.info("[buildTransaction] Adding transaction metadata");
-<<<<<<< HEAD
-                Array array = (Array) com.bloxbean.cardano.client.common.cbor.CborSerializationUtil.deserialize(HexUtil.decodeHexString(transactionMetadata));
-=======
                 Array array = (Array) CborSerializationUtil.deserialize(HexUtil.decodeHexString(transactionMetadata));
->>>>>>> b2501905
                 auxiliaryData = AuxiliaryData.deserialize((co.nstant.in.cbor.model.Map) array.getDataItems().getFirst());
             }
             Transaction transaction = Transaction.builder().auxiliaryData(auxiliaryData).witnessSet(witnesses).build();
             transaction.setBody(transactionBody);
-<<<<<<< HEAD
-            Array array = (Array) com.bloxbean.cardano.client.common.cbor.CborSerializationUtil.deserialize(transaction.serialize());
-            if (transactionBody.getTtl() == 0) {
-                co.nstant.in.cbor.model.Map dataItem1 = (co.nstant.in.cbor.model.Map) array.getDataItems().getFirst();
-=======
             Array array = (Array) CborSerializationUtil.deserialize(transaction.serialize());
             if (transactionBody.getTtl() == 0) {
                 co.nstant.in.cbor.model.Map dataItem1 = (co.nstant.in.cbor.model.Map) array.getDataItems().getFirst();
                 // Position of ttl in transaction body, it will be discarded while serialization if it's 0, but it needs to be in the datamap
                 // otherwise a wrong hash will be produced.
->>>>>>> b2501905
                 dataItem1.put(new UnsignedInteger(3), new UnsignedInteger(0));
                 array.getDataItems().set(0, dataItem1);
             }
@@ -230,18 +200,12 @@
                 array.getDataItems().set(3, metadataArray);
             }
             return HexUtil.encodeHexString(com.bloxbean.cardano.yaci.core.util.CborSerializationUtil.serialize(array));
-<<<<<<< HEAD
-        } catch (Exception error) {
-            log.error(error.getMessage() + "[buildTransaction] There was an error building signed transaction");
-            throw ExceptionFactory.cantBuildSignedTransaction();
-=======
         } catch (CborDeserializationException e) {
             log.error(e.getMessage() + "[buildTransaction] CborDeserializationException while building transaction");
             throw new RuntimeException(e);
         } catch (CborSerializationException e) {
             log.error(e.getMessage() + "[buildTransaction] CborSerializationException while building transaction");
           throw new RuntimeException(e);
->>>>>>> b2501905
         }
     }
 
@@ -254,27 +218,6 @@
             log.info("[getWitnessesForTransaction] Extracting witnesses from signatures");
             signaturesList.forEach(signature -> {
                 VerificationKey vkey = new VerificationKey();
-<<<<<<< HEAD
-                vkey.setCborHex(ObjectUtils.isEmpty(signature) ? null : signature.getPublicKey());
-                EraAddressType eraAddressType = CardanoAddressUtil.getEraAddressType(signature.getAddress());
-                if (!ObjectUtils.isEmpty(signature)) {
-                    if (!ObjectUtils.isEmpty(signature.getAddress()) && eraAddressType == EraAddressType.BYRON) {
-                        // byron case
-                        ValidateParseUtil.validateChainCode(signature.getChainCode());
-                        ByronAddress byronAddress = new ByronAddress(signature.getAddress());
-                        String str = HexUtil.encodeHexString(byronAddress.getBytes());
-                        String str1 = str.substring(72);
-                        StringBuilder str2 = new StringBuilder(str1);
-                        StringBuilder str3 = str2.reverse();
-                        String str4 = str3.substring(12);
-                        StringBuilder result = new StringBuilder(str4);
-                        BootstrapWitness bootstrap = new BootstrapWitness(HexUtil.decodeHexString(vkey.getCborHex()), HexUtil.decodeHexString(signature.getSignature()),
-                                //revise
-                                HexUtil.decodeHexString(signature.getChainCode()), HexUtil.decodeHexString(result.reverse().toString()));
-                        bootstrapWitnesses.add(bootstrap);
-                    } else {
-                        vkeyWitnesses.add(new VkeyWitness(HexUtil.decodeHexString(vkey.getCborHex()), HexUtil.decodeHexString(signature.getSignature())));
-=======
                 vkey.setCborHex(ObjectUtils.isEmpty(signature) ? null : signature.publicKey());
                 EraAddressType eraAddressType = CardanoAddressUtil.getEraAddressType(signature.address());
                 if (!ObjectUtils.isEmpty(signature)) {
@@ -290,7 +233,6 @@
                         bootstrapWitnesses.add(bootstrap);
                     } else {
                         vkeyWitnesses.add(new VkeyWitness(HexUtil.decodeHexString(vkey.getCborHex()), HexUtil.decodeHexString(signature.signature())));
->>>>>>> b2501905
                     }
                 }
             });
@@ -308,33 +250,11 @@
         }
     }
 
-<<<<<<< HEAD
-    public UnsignedTransaction createUnsignedTransaction(NetworkIdentifierType networkIdentifierType, List<Operation> operations, int ttl, DepositParameters depositParameters)
-        throws IOException, CborSerializationException, AddressExcepion, CborException {
-=======
     private UnsignedTransaction createUnsignedTransaction(NetworkIdentifierType networkIdentifierType, List<Operation> operations, int ttl, DepositParameters depositParameters) throws IOException, CborSerializationException, AddressExcepion, CborException {
->>>>>>> b2501905
         log.info("[createUnsignedTransaction] About to create an unsigned transaction with {} operations", operations.size());
         ProcessOperationsReturn processOperationsReturnDto = processOperations(networkIdentifierType, operations, depositParameters);
 
         log.info("[createUnsignedTransaction] About to create transaction body");
-<<<<<<< HEAD
-        TransactionBody transactionBody = TransactionBody.builder()
-            .inputs(processOperationsReturnDto.getTransactionInputs())
-            .outputs(processOperationsReturnDto.getTransactionOutputs())
-            .fee(valueOf(processOperationsReturnDto.getFee()))
-            .ttl(ttl)
-            .build();
-
-        if (!ObjectUtils.isEmpty(processOperationsReturnDto.getVoteRegistrationMetadata())) {
-            log.info("[createUnsignedTransaction] Hashing vote registration metadata and adding to transaction body");
-            AuxiliaryData auxiliaryData = processOperationsReturnDto.getVoteRegistrationMetadata();
-            Array array = new Array();
-            array.add(auxiliaryData.serialize());
-            array.add(new Array());
-            // CIP 21 include only auxiliary data hash
-            transactionBody.setAuxiliaryDataHash(Blake2bUtil.blake2bHash256(CborSerializationUtil.serialize(array)));
-=======
         BigInteger fee = valueOf(processOperationsReturnDto.getFee());
         TransactionBody transactionBody = TransactionBody.builder().inputs(processOperationsReturnDto.getTransactionInputs()).outputs(processOperationsReturnDto.getTransactionOutputs()).fee(fee).ttl(ttl).build();
 
@@ -342,7 +262,6 @@
             log.info("[createUnsignedTransaction] Hashing vote registration metadata and adding to transaction body");
             Array array = getArrayOfAuxiliaryData(processOperationsReturnDto);
             transactionBody.setAuxiliaryDataHash(Blake2bUtil.blake2bHash256(com.bloxbean.cardano.yaci.core.util.CborSerializationUtil.serialize(array)));
->>>>>>> b2501905
         }
 
         if (!(processOperationsReturnDto.getCertificates()).isEmpty()) {
@@ -352,23 +271,6 @@
             transactionBody.setWithdrawals(processOperationsReturnDto.getWithdrawals());
         }
         co.nstant.in.cbor.model.Map mapCbor = transactionBody.serialize();
-<<<<<<< HEAD
-        // Serializer skips 0 values. If ttl is zero it isn't in the map.
-        // This ensures that ttl is in the final cbor map even if it's zero.
-        if (ttl == 0) {
-            mapCbor.put(new UnsignedInteger(3), new UnsignedInteger(0));
-        }
-        String transactionBytes = HexUtil.encodeHexString(CborSerializationUtil.serialize(mapCbor));
-        log.info("[createUnsignedTransaction] Hashing transaction body");
-        String bodyHash = HexUtil.encodeHexString(Blake2bUtil.blake2bHash256(CborSerializationUtil.serialize(mapCbor)));
-        UnsignedTransaction toReturn = new UnsignedTransaction(HexUtil.encodeHexString(HexUtil.decodeHexString(bodyHash)), transactionBytes, processOperationsReturnDto.getAddresses(), null);
-
-        if (!ObjectUtils.isEmpty(processOperationsReturnDto.getVoteRegistrationMetadata())) {
-            AuxiliaryData auxiliaryData = processOperationsReturnDto.getVoteRegistrationMetadata();
-            Array array = new Array();
-            array.add(auxiliaryData.serialize());
-            array.add(new Array());
-=======
         if (ttl == 0) {
             mapCbor.put(new UnsignedInteger(3), new UnsignedInteger(0));
         }
@@ -378,23 +280,10 @@
         UnsignedTransaction toReturn = new UnsignedTransaction(HexUtil.encodeHexString(HexUtil.decodeHexString(bodyHash)), transactionBytes, processOperationsReturnDto.getAddresses(), null);
         if (!ObjectUtils.isEmpty(processOperationsReturnDto.getVoteRegistrationMetadata())) {
             Array array = getArrayOfAuxiliaryData(processOperationsReturnDto);
->>>>>>> b2501905
             toReturn.setMetadata(HexUtil.encodeHexString(CborSerializationUtil.serialize(array)));
         }
         log.info(toReturn + "[createUnsignedTransaction] Returning unsigned transaction, hash to sign and addresses that will sign hash");
         return toReturn;
-<<<<<<< HEAD
-    }
-
-    @Override
-    public List<SigningPayload> constructPayloadsForTransactionBody(String transactionBodyHash,
-        Set<String> addresses) {
-        return addresses.stream().map(
-            address -> new SigningPayload(null, new AccountIdentifier(address, null, null), transactionBodyHash,
-                SignatureType.ED25519)).toList();
-    }
-
-=======
     }
 
     @NotNull
@@ -407,7 +296,14 @@
         return array;
     }
 
->>>>>>> b2501905
+  @Override
+  public List<SigningPayload> constructPayloadsForTransactionBody(String transactionBodyHash,
+      Set<String> addresses) {
+    return addresses.stream().map(
+        address -> new SigningPayload(null, new AccountIdentifier(address, null, null), transactionBodyHash,
+            SignatureType.ED25519)).toList();
+  }
+
     private ProcessOperationsReturn processOperations(NetworkIdentifierType networkIdentifierType, List<Operation> operations, DepositParameters depositParameters) throws IOException {
         ProcessOperations result = convertRosettaOperations(networkIdentifierType, operations);
         double refundsSum = result.getStakeKeyDeRegistrationsCount() * Long.parseLong(depositParameters.getKeyDeposit());
@@ -432,27 +328,10 @@
     }
 
     @Override
-<<<<<<< HEAD
-    public Long calculateFee(ArrayList<String> inputAmounts, ArrayList<String> outputAmounts, ArrayList<Long> withdrawalAmounts, Map<String, Double> depositsSumMap) {
-        double inputsSum = 0;
-        for (String i : inputAmounts) {
-            inputsSum += Long.parseLong(i);
-        }
-        inputsSum *= -1;
-        double outputsSum = 0;
-        for (String i : outputAmounts) {
-            outputsSum += Long.parseLong(i);
-        }
-        double withdrawalsSum = 0;
-        for (Long i : withdrawalAmounts) {
-            withdrawalsSum += i;
-        }
-=======
     public Long calculateFee(ArrayList<BigInteger> inputAmounts, ArrayList<BigInteger> outputAmounts, ArrayList<BigInteger> withdrawalAmounts, Map<String, Double> depositsSumMap) {
         long inputsSum = -1 * inputAmounts.stream().reduce(BigInteger.ZERO, BigInteger::add).longValue();
         long outputsSum = outputAmounts.stream().reduce(BigInteger.ZERO, BigInteger::add).longValue();
         long withdrawalsSum = withdrawalAmounts.stream().reduce(BigInteger.ZERO, BigInteger::add).longValue();
->>>>>>> b2501905
         long fee = (long) (inputsSum + withdrawalsSum + depositsSumMap.get("keyRefundsSum") - outputsSum - depositsSumMap.get("keyDepositsSum") - depositsSumMap.get("poolDepositsSum"));
         if (fee < 0) {
             throw ExceptionFactory.outputsAreBiggerThanInputsError();
@@ -466,16 +345,7 @@
 
         for (Operation operation : operations) {
             String type = operation.getType();
-<<<<<<< HEAD
-            try {
-                processor = OperationParseUtil.parseOperation(operation, networkIdentifierType, processor, type);
-            } catch (CborSerializationException | CborDeserializationException | NoSuchAlgorithmException |
-                     SignatureException | InvalidKeySpecException | InvalidKeyException e) {
-                throw ExceptionFactory.unspecifiedError(e.getMessage());
-            }
-=======
             processor = OperationParseUtil.parseOperation(operation, networkIdentifierType, processor, type);
->>>>>>> b2501905
             if (ObjectUtils.isEmpty(processor)) {
                 log.error("[processOperations] Operation with id {} has invalid type", operation.getOperationIdentifier());
                 throw ExceptionFactory.invalidOperationTypeError();
