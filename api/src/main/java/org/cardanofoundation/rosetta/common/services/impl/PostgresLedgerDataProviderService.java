package org.cardanofoundation.rosetta.common.services.impl;

import java.io.FileNotFoundException;
import java.text.SimpleDateFormat;
import java.util.Collections;
import java.util.List;
import java.util.Objects;
import java.util.TimeZone;

import lombok.RequiredArgsConstructor;
import lombok.extern.slf4j.Slf4j;

import org.cardanofoundation.rosetta.api.block.model.domain.Withdrawal;
import org.cardanofoundation.rosetta.api.block.model.repository.WithdrawalRepository;
import org.springframework.stereotype.Component;
import org.apache.commons.lang3.ObjectUtils;
import org.openapitools.client.model.Currency;

import org.cardanofoundation.rosetta.api.account.model.domain.AddressBalance;
import org.cardanofoundation.rosetta.api.account.model.domain.Amt;
import org.cardanofoundation.rosetta.api.account.model.domain.Utxo;
import org.cardanofoundation.rosetta.api.account.model.entity.AddressBalanceEntity;
import org.cardanofoundation.rosetta.api.account.model.entity.AddressUtxoEntity;
import org.cardanofoundation.rosetta.api.account.model.repository.AddressBalanceRepository;
import org.cardanofoundation.rosetta.api.account.model.repository.AddressUtxoRepository;
import org.cardanofoundation.rosetta.api.block.mapper.BlockToEntity;
import org.cardanofoundation.rosetta.api.block.mapper.BlockTxToEntity;
import org.cardanofoundation.rosetta.api.block.model.domain.Block;
import org.cardanofoundation.rosetta.api.block.model.domain.BlockTx;
import org.cardanofoundation.rosetta.api.block.model.domain.Delegation;
import org.cardanofoundation.rosetta.api.block.model.domain.GenesisBlock;
import org.cardanofoundation.rosetta.api.block.model.domain.PoolRegistration;
import org.cardanofoundation.rosetta.api.block.model.domain.PoolRetirement;
import org.cardanofoundation.rosetta.api.block.model.domain.StakeAddressBalance;
import org.cardanofoundation.rosetta.api.block.model.domain.StakeRegistration;
import org.cardanofoundation.rosetta.api.block.model.entity.BlockEntity;
import org.cardanofoundation.rosetta.api.block.model.entity.ProtocolParams;
import org.cardanofoundation.rosetta.api.block.model.entity.StakeAddressBalanceEntity;
import org.cardanofoundation.rosetta.api.block.model.entity.TxnEntity;
import org.cardanofoundation.rosetta.api.block.model.entity.UtxoKey;
import org.cardanofoundation.rosetta.api.block.model.repository.BlockRepository;
import org.cardanofoundation.rosetta.api.block.model.repository.DelegationRepository;
import org.cardanofoundation.rosetta.api.block.model.repository.EpochParamRepository;
import org.cardanofoundation.rosetta.api.block.model.repository.PoolRegistrationRepository;
import org.cardanofoundation.rosetta.api.block.model.repository.PoolRetirementRepository;
import org.cardanofoundation.rosetta.api.block.model.repository.StakeAddressRepository;
import org.cardanofoundation.rosetta.api.block.model.repository.StakeRegistrationRepository;
import org.cardanofoundation.rosetta.api.block.model.repository.TxRepository;
import org.cardanofoundation.rosetta.common.exception.ExceptionFactory;
import org.cardanofoundation.rosetta.common.services.CardanoConfigService;
import org.cardanofoundation.rosetta.common.services.LedgerDataProviderService;
import org.cardanofoundation.rosetta.common.util.Formatters;

@Slf4j
@Component
@RequiredArgsConstructor
public class PostgresLedgerDataProviderService implements LedgerDataProviderService {

  private final BlockRepository blockRepository;
  private final AddressBalanceRepository addressBalanceRepository;
  private final AddressUtxoRepository addressUtxoRepository;
  private final TxRepository txRepository;
  private final StakeRegistrationRepository stakeRegistrationRepository;
  private final DelegationRepository delegationRepository;
  private final PoolRegistrationRepository poolRegistrationRepository;
  private final PoolRetirementRepository poolRetirementRepository;
  private final StakeAddressRepository stakeAddressRepository;
  private final EpochParamRepository epochParamRepository;
  private final WithdrawalRepository withdrawalRepository;

  private final CardanoConfigService cardanoConfigService;

  private final BlockToEntity mapperBlock;
  private final BlockTxToEntity mapperTran;

  @Override
  public GenesisBlock findGenesisBlock() {
    log.debug("[findGenesisBlock] About to run findGenesisBlock query");
    List<BlockEntity> blocks = blockRepository.findGenesisBlock();
    if (!blocks.isEmpty()) {
      BlockEntity genesis = blocks.getFirst();
      return GenesisBlock.builder().hash(genesis.getHash())
          .number(genesis.getNumber())
          .build();
    }
    log.debug("[findGenesisBlock] Genesis block was not found");
    return null;
  }

  @Override
  public Block findBlock(Long blockNumber, String blockHash) {
    log.debug(
        "[findBlock] Parameters received for run query blockNumber: {} , blockHash: {}",
        blockNumber, blockHash);
    List<BlockEntity> blocks;
    if (blockHash == null && blockNumber != null) {
      blocks = blockRepository.findByNumber(blockNumber);
    } else if (blockHash != null && blockNumber == null) {
      blocks = blockRepository.findByHash(blockHash);
    } else {
      blocks = blockRepository.findByNumberAndHash(blockNumber, blockHash);
    }
    if (!blocks.isEmpty()) {
      log.debug("[findBlock] Block found!");
      BlockEntity block = blocks.getFirst();
      SimpleDateFormat dateFormat = new SimpleDateFormat("yyyy-MM-dd HH:mm:ss");
      dateFormat.setTimeZone(TimeZone.getTimeZone("GMT"));
      // Populating transactions
      Block model = mapperBlock.fromEntity(block);
      populateTransactions(model.getTransactions());
      return model;
    }
    log.debug("[findBlock] No block was found");
    return null;
  }

  private void populateTransactions(List<BlockTx> transactions) {
    for (BlockTx transaction : transactions) {
      populateUtxos(transaction.getInputs());
      populateUtxos(transaction.getOutputs());
      transaction.setStakeRegistrations(
          stakeRegistrationRepository.findByTxHash(transaction.getHash())
              .stream().map(StakeRegistration::fromEntity)
              .toList()); // TODO Refacotring - do this via JPA
      transaction.setDelegations(delegationRepository.findByTxHash(transaction.getHash())
          .stream().map(Delegation::fromEntity).toList()); // TODO Refacotring - do this via JPA
      transaction.setPoolRegistrations(
          poolRegistrationRepository.findByTxHash(transaction.getHash())
              .stream().map(PoolRegistration::fromEntity)
              .toList()); // TODO Refacotring - do this via JPA
      transaction.setPoolRetirements(poolRetirementRepository.findByTxHash(transaction.getHash())
<<<<<<< HEAD
              .stream().map(PoolRetirement::fromEntity).toList()); // TODO Refacotring - do this via JPA
      transaction.setWithdrawals(withdrawalRepository.findByTxHash(transaction.getHash())
              .stream().map(Withdrawal::fromEntity).toList()); // TODO Refacotring - do this via JPA

      ProtocolParams protocolParametersFromIndexerAndConfig = findProtocolParametersFromIndexerAndConfig();
      transaction.setSize((Long.parseLong(transaction.getFee()) - protocolParametersFromIndexerAndConfig.getMinFeeB().longValue()) / protocolParametersFromIndexerAndConfig.getMinFeeA().longValue());
=======
          .stream().map(PoolRetirement::fromEntity).toList()); // TODO Refacotring - do this via JPA
>>>>>>> 75448b04
    }
  }

  private void populateUtxos(List<Utxo> inputs) {
    for (Utxo utxo : inputs) {
      AddressUtxoEntity first = addressUtxoRepository.findAddressUtxoEntitiesByOutputIndexAndTxHash(
          utxo.getOutputIndex(), utxo.getTxHash()).getFirst();
      if (first != null) {
        utxo.populateFromUtxoEntity(first);
      }
    }
  }

  @Override
  public List<AddressBalance> findBalanceByAddressAndBlock(String address, Long number) {
    List<AddressBalanceEntity> balances = addressBalanceRepository.findAddressBalanceByAddressAndBlockNumber(
        address, number);
    return balances.stream().map(AddressBalance::fromEntity).toList();
  }

  @Override
  public List<StakeAddressBalance> findStakeAddressBalanceByAddressAndBlock(String address,
      Long number) {
    List<StakeAddressBalanceEntity> balances = stakeAddressRepository.findStakeAddressBalanceByAddressAndBlockNumber(
        address, number);
    return balances.stream().map(StakeAddressBalance::fromEntity).toList();
  }

  @Override
  public Long findLatestBlockNumber() {
    return blockRepository.findLatestBlockNumber();
  }

  @Override
  public List<Utxo> findUtxoByAddressAndCurrency(String address, List<Currency> currencies) {
    List<AddressUtxoEntity> addressUtxoEntities = addressUtxoRepository.findUtxosByAddress(address);

    return addressUtxoEntities.stream()
        .map(entity -> createUtxoModel(currencies, entity))
        .toList();
  }

  @Override
  public Block findLatestBlock() {
    log.info("[getLatestBlock] About to look for latest block");
    Long latestBlockNumber = findLatestBlockNumber();
    log.info("[getLatestBlock] Latest block number is {}", latestBlockNumber);
    Block latestBlock = findBlock(latestBlockNumber, null);
    if (Objects.isNull(latestBlock)) {
      log.error("[getLatestBlock] Latest block not found");
      throw ExceptionFactory.blockNotFoundException();
    }
    log.debug("[getLatestBlock] Returning latest block {}", latestBlock);
    return latestBlock;
  }

  @Override
  public List<BlockTx> findTransactionsByBlock(Long blockNumber, String blockHash) {
    log.debug(
        "[findTransactionsByBlock] Parameters received for run query blockNumber: {} blockHash: {}",
        blockNumber, blockHash);

    List<BlockEntity> byNumberAndHash = blockRepository.findByNumberAndHash(blockNumber, blockHash);
    if (byNumberAndHash.isEmpty()) {
      log.debug(
          "[findTransactionsByBlock] No block found for blockNumber: {} blockHash: {}",
          blockNumber, blockHash);
      return Collections.emptyList();
    }
    List<TxnEntity> txList = txRepository.findTransactionsByBlockHash(
        byNumberAndHash.getFirst().getHash());
    log.debug(
        "[findTransactionsByBlock] Found {} transactions", txList.size());
    if (ObjectUtils.isNotEmpty(txList)) {
      List<BlockTx> transactions = txList.stream().map(mapperTran::fromEntity).toList();
      populateTransactions(transactions);
      return transactions;
    }
    return Collections.emptyList();
  }

  @Override
  public ProtocolParams findProtocolParametersFromIndexer() {
    return epochParamRepository.findLatestProtocolParams();
  }

  @Override
  public ProtocolParams findProtocolParametersFromConfig() {
    try {
      return cardanoConfigService.getProtocolParameters();
    } catch (FileNotFoundException e) {
      log.error("[findProtocolParametersFromConfig] Protocol parameters not found");
      return null;
    }
  }

  @Override
  public ProtocolParams findProtocolParametersFromIndexerAndConfig() {
    ProtocolParams protocolParams = findProtocolParametersFromIndexer();
    protocolParams.merge(findProtocolParametersFromConfig());
    return protocolParams;
  }

  private static Utxo createUtxoModel(List<Currency> currencies, AddressUtxoEntity entity) {
    Utxo utxoModel = Utxo.fromUtxoKey(
        UtxoKey.builder().outputIndex(entity.getOutputIndex()).txHash(entity.getTxHash())
            .build());
    utxoModel.setAmounts(getAmts(currencies, entity));
    return utxoModel;
  }

  private static List<Amt> getAmts(List<Currency> currencies, AddressUtxoEntity entity) {
    return currencies.isEmpty()
        ? entity.getAmounts()
        : entity.getAmounts().stream()
            .filter(amt -> isAmountMatchesCurrency(currencies, amt))
            .toList();
  }

  private static boolean isAmountMatchesCurrency(List<Currency> currencies, Amt amt) {
    return currencies.stream()
        .anyMatch(currency -> {
          String currencyUnit = Formatters.isEmptyHexString(currency.getSymbol()) ?
              currency.getMetadata().getPolicyId() :
              currency.getMetadata().getPolicyId() + currency.getSymbol();
          return currencyUnit.equals(amt.getUnit());
        });
  }
}<|MERGE_RESOLUTION|>--- conflicted
+++ resolved
@@ -129,16 +129,12 @@
               .stream().map(PoolRegistration::fromEntity)
               .toList()); // TODO Refacotring - do this via JPA
       transaction.setPoolRetirements(poolRetirementRepository.findByTxHash(transaction.getHash())
-<<<<<<< HEAD
               .stream().map(PoolRetirement::fromEntity).toList()); // TODO Refacotring - do this via JPA
       transaction.setWithdrawals(withdrawalRepository.findByTxHash(transaction.getHash())
               .stream().map(Withdrawal::fromEntity).toList()); // TODO Refacotring - do this via JPA
 
       ProtocolParams protocolParametersFromIndexerAndConfig = findProtocolParametersFromIndexerAndConfig();
       transaction.setSize((Long.parseLong(transaction.getFee()) - protocolParametersFromIndexerAndConfig.getMinFeeB().longValue()) / protocolParametersFromIndexerAndConfig.getMinFeeA().longValue());
-=======
-          .stream().map(PoolRetirement::fromEntity).toList()); // TODO Refacotring - do this via JPA
->>>>>>> 75448b04
     }
   }
 
