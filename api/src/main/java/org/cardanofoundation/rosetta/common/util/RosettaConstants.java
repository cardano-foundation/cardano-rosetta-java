package org.cardanofoundation.rosetta.common.util;

import java.util.List;

import org.openapitools.client.model.OperationStatus;

import org.cardanofoundation.rosetta.common.exception.Details;
import org.cardanofoundation.rosetta.common.exception.Error;

public class RosettaConstants {

  public static final String BLOCKCHAIN_NAME = "cardano";

  public static final OperationStatus INVALID_OPERATION_STATUS = buildOperationStatus("invalid",
      false);
  public static final OperationStatus SUCCESS_OPERATION_STATUS = buildOperationStatus("success",
      true);

//  public static final List<OperationStatus> ROSETTA_OPERATION_STATUSES = List.of(
//      SUCCESS_OPERATION_STATUS, INVALID_OPERATION_STATUS
//  );
//
//  public static final List<String> ROSETTA_OPERATION_TYPES = List.of(
//      "input",
//      "output",
//      "stakeKeyRegistration",
//      "stakeDelegation",
//      "dRepVoteDelegation",
//      "withdrawal",
//      "stakeKeyDeregistration",
//      "poolRegistration",
//      "poolRegistrationWithCert",
//      "poolRetirement",
//      "voteRegistration"
//  );

  public static final List<Error> ROSETTA_ERRORS = List.of(
      RosettaErrorType.BLOCK_NOT_FOUND.toRosettaError(false),
      RosettaErrorType.INVALID_BLOCKCHAIN.toRosettaError(false),
      RosettaErrorType.NETWORK_NOT_FOUND.toRosettaError(false),
      RosettaErrorType.NETWORKS_NOT_FOUND.toRosettaError(false),
      RosettaErrorType.UNSPECIFIED_ERROR.toRosettaError(true),
      RosettaErrorType.NOT_IMPLEMENTED.toRosettaError(false),
      RosettaErrorType.GENESIS_BLOCK_NOT_FOUND.toRosettaError(false),
      RosettaErrorType.TRANSACTION_NOT_FOUND.toRosettaError(false),
      RosettaErrorType.ADDRESS_GENERATION_ERROR.toRosettaError(false),
      RosettaErrorType.INVALID_PUBLIC_KEY_FORMAT.toRosettaError(false),
      RosettaErrorType.INVALID_STAKING_KEY_FORMAT.toRosettaError(false),
      RosettaErrorType.STAKING_KEY_MISSING.toRosettaError(false),
      RosettaErrorType.CHAIN_CODE_MISSING.toRosettaError(false),
      RosettaErrorType.DNS_NAME_MISSING.toRosettaError(false),
      RosettaErrorType.POOL_CERT_MISSING.toRosettaError(false),
      RosettaErrorType.POOL_KEY_MISSING.toRosettaError(false),
      RosettaErrorType.POOL_REGISTRATION_PARAMS_MISSING.toRosettaError(false),
      RosettaErrorType.INVALID_POOL_CERT.toRosettaError(false),
      RosettaErrorType.INVALID_POOL_CERT_TYPE.toRosettaError(false),
      RosettaErrorType.INVALID_POOL_KEY_HASH.toRosettaError(false),
      RosettaErrorType.INVALID_POOL_RELAYS.toRosettaError(false),
      RosettaErrorType.INVALID_POOL_REGISTRATION_PARAMS.toRosettaError(false),
      RosettaErrorType.INVALID_POOL_RELAY_TYPE.toRosettaError(false),
      RosettaErrorType.INVALID_POOL_OWNERS.toRosettaError(false),
      RosettaErrorType.INVALID_POOL_METADATA.toRosettaError(false),
      RosettaErrorType.PARSE_SIGNED_TRANSACTION_ERROR.toRosettaError(false),
      RosettaErrorType.CANT_BUILD_WITNESSES_SET.toRosettaError(false),
      RosettaErrorType.CANT_CREATE_SIGN_TRANSACTION.toRosettaError(false),
      RosettaErrorType.TRANSACTION_INPUTS_PARAMETERS_MISSING_ERROR.toRosettaError(false),
      RosettaErrorType.TRANSACTION_OUTPUTS_PARAMETERS_MISSING_ERROR.toRosettaError(false),
      RosettaErrorType.OUTPUTS_BIGGER_THAN_INPUTS_ERROR.toRosettaError(false),
      RosettaErrorType.MISSING_METADATA_PARAMETERS_FOR_POOL_RETIREMENT.toRosettaError(false),
      RosettaErrorType.CANT_CREATE_SIGNED_TRANSACTION_ERROR.toRosettaError(false),
      RosettaErrorType.CANT_CREATE_UNSIGNED_TRANSACTION_ERROR.toRosettaError(false),
      RosettaErrorType.SEND_TRANSACTION_ERROR.toRosettaError(true),
      RosettaErrorType.TRANSACTION_INPUT_DESERIALIZATION_ERROR.toRosettaError(false),
      RosettaErrorType.TRANSACTION_OUTPUT_DESERIALIZATION_ERROR.toRosettaError(false),
      RosettaErrorType.INVALID_ADDRESS.toRosettaError(true),
      RosettaErrorType.INVALID_ADDRESS_TYPE.toRosettaError(true),
      RosettaErrorType.INVALID_OPERATION_TYPE.toRosettaError(true),
      RosettaErrorType.INVALID_POLICY_ID.toRosettaError(false),
      RosettaErrorType.INVALID_TOKEN_NAME.toRosettaError(false),
      RosettaErrorType.TOKEN_BUNDLE_ASSETS_MISSING.toRosettaError(false),
      RosettaErrorType.TOKEN_ASSET_VALUE_MISSING.toRosettaError(false),
      RosettaErrorType.OUTSIDE_VALIDITY_INTERVAL_UTXO.toRosettaError(false),
      RosettaErrorType.VOTING_NONCE_NOT_VALID.toRosettaError(false),
      RosettaErrorType.INVALID_VOTING_SIGNATURE.toRosettaError(false),
      RosettaErrorType.MISSING_VOTING_KEY.toRosettaError(false),
      RosettaErrorType.INVALID_VOTING_KEY_FORMAT.toRosettaError(false),
      RosettaErrorType.MISSING_VOTE_REGISTRATION_METADATA.toRosettaError(false),
      RosettaErrorType.INVALID_OPERATION_STATUS.toRosettaError(false),
      RosettaErrorType.STATUS_SUCCESS_MATCH_ERROR.toRosettaError(false),
      RosettaErrorType.TX_HASH_COIN_NOT_MATCH.toRosettaError(false),
      RosettaErrorType.ADDRESS_AND_ACCOUNT_ID_NOT_MATCH.toRosettaError(false),
      RosettaErrorType.BAD_FORMED_COIN_ERROR.toRosettaError(false)
  );

  private static OperationStatus buildOperationStatus(final String status,
      final boolean successful) {
    final OperationStatus operationStatus = new OperationStatus();
    operationStatus.setStatus(status);
    operationStatus.setSuccessful(successful);

    return operationStatus;
  }

  public enum RosettaErrorType {
    INVALID_NETWORK("Invalid Network configuration", 4000),
    BLOCK_NOT_FOUND("Block not found", 4001),
    NETWORK_NOT_FOUND("Network not found", 4002),
    NETWORKS_NOT_FOUND("Networks not found", 4003),
    INVALID_BLOCKCHAIN("Invalid blockchain", 4004),
    GENESIS_BLOCK_NOT_FOUND("Genesis block not found", 4005),

    INVALID_PUBLIC_KEY_FORMAT("Invalid public key format", 4007),
    TRANSACTION_NOT_FOUND("Transaction not found", 4006),
    PUBLIC_KEY_MISSING("Public key is missing", 4008),
    TRANSACTION_INPUTS_PARAMETERS_MISSING_ERROR(
        "Transaction inputs parameters errors in operations array", 4008),
    TRANSACTION_OUTPUTS_PARAMETERS_MISSING_ERROR(
        "Transaction outputs parameters errors in operations array", 4009),
    OUTPUTS_BIGGER_THAN_INPUTS_ERROR(
        "The transaction you are trying to build has more value in outputs than value of inputs", 4010),
    CANT_CREATE_SIGNED_TRANSACTION_ERROR("Cant create signed transaction from transaction bytes",
        4011),
    CANT_CREATE_UNSIGNED_TRANSACTION_ERROR(
        "Cant create unsigned transaction from transaction bytes", 4012),
    CANT_ENCODE_EXTRA_DATA("Cant encode extra data", 4012),
    TRANSACTION_INPUT_DESERIALIZATION_ERROR(
        "Cant deserialize transaction input from transaction body", 4013),
    TRANSACTION_OUTPUT_DESERIALIZATION_ERROR(
        "Cant deserialize transaction output from transaction body", 4014),
    INVALID_ADDRESS("Provided address is invalid", 4015),
    INVALID_ADDRESS_TYPE("Provided address type is invalid", 4016),
    INVALID_STAKING_KEY_FORMAT("Invalid staking key format", 4017),
    STAKING_KEY_MISSING("Staking key is required for this type of address", 4018),
    INVALID_OPERATION_TYPE("Provided operation type is invalid", 4019),
    POOL_KEY_MISSING("Pool key hash is required to operate", 4020),
    TOKEN_BUNDLE_ASSETS_MISSING("Assets are required for output operation token bundle", 4021),
    TOKEN_ASSET_VALUE_MISSING("Asset value is required for token asset", 4022),
    INVALID_POLICY_ID("Invalid policy id", 4023),
    INVALID_TOKEN_NAME("Invalid token name", 4024),
    INVALID_POOL_KEY_HASH("Provided pool key hash has invalid format", 4025),
    POOL_CERT_MISSING("Pool registration certificate is required for pool registration", 4026),
    INVALID_POOL_CERT("Invalid pool registration certificate format", 4027),
    INVALID_POOL_CERT_TYPE("Invalid certificate type. Expected pool registration certificate",
        4028),
    POOL_REGISTRATION_PARAMS_MISSING("Pool registration parameters were expected", 4029),
    INVALID_POOL_RELAYS("Pool relays are invalid", 4030),
    INVALID_POOL_METADATA("Pool metadata is invalid", 4031),
    DNS_NAME_MISSING("Dns name expected for pool relay", 4032),
    INVALID_POOL_RELAY_TYPE("Invalid pool relay type received", 4033),
    INVALID_POOL_OWNERS("Invalid pool owners received", 4034),
    INVALID_POOL_REGISTRATION_PARAMS("Invalid pool registration parameters received", 4035),
    MISSING_METADATA_PARAMETERS_FOR_POOL_RETIREMENT("Mandatory parameter is missing: Epoch", 4036),
    OUTSIDE_VALIDITY_INTERVAL_UTXO(
        "Error when sending the transaction - OutsideValidityIntervalUTxO", 4037),
    CONFIG_NOT_FOUND("Environment configurations needed to run server were not found", 4038),
    INVALID_ADDRESS_CASING("Provided address has wrong casing, this might lead to problems with other tools", 4039),
    UNSPECIFIED_ERROR("An error occurred", 5000),
    NOT_IMPLEMENTED("Not implemented", 5001),
    ADDRESS_GENERATION_ERROR("Address generation error", 5002),
    PARSE_SIGNED_TRANSACTION_ERROR("Parse signed transaction error", 5003),
    CANT_CREATE_SIGN_TRANSACTION(
        "Cant create signed transaction probably because of unsigned transaction bytes", 5004),
    CANT_BUILD_WITNESSES_SET(
        "Cant build witnesses set for transaction probably because of provided signatures", 5005),
    SEND_TRANSACTION_ERROR("Error when sending the transaction", 5006),
    VOTING_NONCE_NOT_VALID("Voting nonce not valid", 5007),
    INVALID_VOTING_SIGNATURE("Invalid voting signature", 5008),
    MISSING_VOTING_KEY("Voting key is missing", 5009),
    INVALID_VOTING_KEY_FORMAT("Voting key format is invalid", 5010),
    MISSING_VOTE_REGISTRATION_METADATA("Missing vote registration metadata", 5011),
    CHAIN_CODE_MISSING("Missing chain code", 5012),
    INVALID_OPERATION_STATUS("Invalid operation status", 5013),
    STATUS_SUCCESS_MATCH_ERROR("Given operation status and success state does not match", 5014),
    TX_HASH_COIN_NOT_MATCH("Transaction hash does not match to given coin identifier", 5015),
    ADDRESS_AND_ACCOUNT_ID_NOT_MATCH("Address and account identifier does not match", 5016),
    BAD_FORMED_COIN_ERROR("Coin identifier has an invalid format", 5017),
    CANT_DECODE_MEMPOOL_TRANSACTION("Cant decode mempool transaction", 5018),
    INVALID_TRANSACTION("Can't decode Transaction", 5019),
    SERIALIZATION_ERROR("Error during serialization process", 5020),
    DESERIALIZATION_ERROR("Error during deserialization process", 5021),
    TTL_MISSING("body.metadata must have required property 'ttl'", 5022),
    PROTOCOL_PARAMETERS_MISSING("body.metadata must have required property 'protocol_parameters'", 5023),
    COINS_PER_UTXO_SIZE_MISSING("body.metadata must have required property 'coinsPerUtxoSize'", 5024),
    MAX_TX_SIZE_MISSING("body.metadata must have required property 'maxTxSize'", 5025),
    MAX_VAL_SIZE_MISSING("body.metadata must have reqåuired property 'maxValSize'", 5026),
    KEY_DEPOSIT_MISSING("body.metadata must have required property 'keyDeposit'", 5027),
    MAX_COLLATERAL_INPUTS_MISSING("body.metadata must have required property 'maxCollateralInputs'", 5028),
    MIN_FEE_COEFFICIENT_MISSING("body.metadata must have required property 'minFeeCoefficient'", 5029),
    MIN_FEE_CONSTANT_MISSING("body.metadata must have required property 'minFeeConstant'", 5030),
    MIN_POOL_COST_MISSING("body.metadata must have required property 'minPoolCost'", 5031),
    PROTOCOL_MISSING("body.metadata must have required property 'protocol'", 5032),
    POOL_DEPOSIT_MISSING("body.metadata must have required property 'poolDeposit'", 5033),
    NOT_SUPPORTED_IN_OFFLINE_MODE("This operation is not supported in offline mode", 5034),
    GATEWAY_ERROR("Unable to get data from the downstream gateway", 5035),
    MISCONFIGURED_TIME("Time is misconfigured on the server, check system date and time, current time is before Cardano's Shelly start time, which is impossible.", 5036),
    INVALID_DREP_TYPE("Invalid drep type", 5037),
    MISSING_DREP("Missing drep", 5038),
    MISSING_DREP_ID("Missing drep id", 5039),
    MISSING_DREP_TYPE("Missing drep type", 5040),
    TIMEOUT("Downstream timeout", 5041),
    INVALID_BLOCK_INDEX("Invalid block index", 5042),
    OLDEST_BLOCK_NOT_FOUND("Oldest block not found", 5043),
    WITHDRAWAL_AMOUNT_CANNOT_BE_NEGATIVE("Withdrawal amounts cannot be negative", 5044),
<<<<<<< HEAD
    GOVERNANCE_INVALID_VOTE("Governance vote is invalid", 5045),
    GOVERNANCE_ONLY_POOL_VOTING_POSSIBLE("Only pool voting possible", 5046),
    GOVERNANCE_KEY_HASH_ONLY("Only hash hash is supported", 5047);
=======
    MISMATCH_DREP_TYPE("There is a mismatch in the drep id header and drep type. Drep id header type and drep type should match.", 5045),
    INVALID_DREP_ID_LENGTH("Invalid drep id length. Should be 28 or 29 bytes", 5046);
>>>>>>> 7694c1c0

    final String message;
    final int code;

    RosettaErrorType(final String message, final int code) {
      this.code = code;
      this.message = message;
    }

    public String getMessage() {
      return message;
    }

    public int getCode() {
      return code;
    }

    public Error toRosettaError(final boolean retriable) {
      return toRosettaError(retriable, null, null);
    }

    public Error toRosettaError(final boolean retriable, final Details details) {
      return toRosettaError(retriable, details, null);
    }

    public Error toRosettaError(final boolean retriable, final Details details,
        final String description) {
      return Error.builder()
          .code(code)
          .message(message)
          .retriable(retriable)
          .description(description)
          .details(details)
          .build();
    }
  }
}<|MERGE_RESOLUTION|>--- conflicted
+++ resolved
@@ -182,7 +182,7 @@
     PROTOCOL_PARAMETERS_MISSING("body.metadata must have required property 'protocol_parameters'", 5023),
     COINS_PER_UTXO_SIZE_MISSING("body.metadata must have required property 'coinsPerUtxoSize'", 5024),
     MAX_TX_SIZE_MISSING("body.metadata must have required property 'maxTxSize'", 5025),
-    MAX_VAL_SIZE_MISSING("body.metadata must have reqåuired property 'maxValSize'", 5026),
+    MAX_VAL_SIZE_MISSING("body.metadata must have required property 'maxValSize'", 5026),
     KEY_DEPOSIT_MISSING("body.metadata must have required property 'keyDeposit'", 5027),
     MAX_COLLATERAL_INPUTS_MISSING("body.metadata must have required property 'maxCollateralInputs'", 5028),
     MIN_FEE_COEFFICIENT_MISSING("body.metadata must have required property 'minFeeCoefficient'", 5029),
@@ -201,14 +201,11 @@
     INVALID_BLOCK_INDEX("Invalid block index", 5042),
     OLDEST_BLOCK_NOT_FOUND("Oldest block not found", 5043),
     WITHDRAWAL_AMOUNT_CANNOT_BE_NEGATIVE("Withdrawal amounts cannot be negative", 5044),
-<<<<<<< HEAD
-    GOVERNANCE_INVALID_VOTE("Governance vote is invalid", 5045),
-    GOVERNANCE_ONLY_POOL_VOTING_POSSIBLE("Only pool voting possible", 5046),
-    GOVERNANCE_KEY_HASH_ONLY("Only hash hash is supported", 5047);
-=======
     MISMATCH_DREP_TYPE("There is a mismatch in the drep id header and drep type. Drep id header type and drep type should match.", 5045),
-    INVALID_DREP_ID_LENGTH("Invalid drep id length. Should be 28 or 29 bytes", 5046);
->>>>>>> 7694c1c0
+    INVALID_DREP_ID_LENGTH("Invalid drep id length. Should be 28 or 29 bytes", 5046),
+    GOVERNANCE_INVALID_VOTE("Governance vote is invalid", 5047),
+    GOVERNANCE_ONLY_POOL_VOTING_POSSIBLE("Only pool voting possible", 5048),
+    GOVERNANCE_KEY_HASH_ONLY("Only hash hash is supported", 5049);
 
     final String message;
     final int code;
