package org.cardanofoundation.rosetta.common.util;

import org.cardanofoundation.rosetta.common.enumeration.OperationType;

import java.util.ArrayList;
import java.util.List;
import org.openapitools.client.model.CurveType;

public class Constants {

  public static final String SINGLE_HOST_ADDR = "single_host_addr";
  public static final String SINGLE_HOST_NAME = "single_host_name";
  public static final String MULTI_HOST_NAME = "multi_host_name";
<<<<<<< HEAD
=======
  public static final String RELATIVE_TTL = "relative_ttl";
  public static final String TRANSACTION_SIZE = "transaction_size";
  public static final int HEX_PREFIX_AND_REWARD_ACCOUNT_LENGTH = 58;
>>>>>>> b2501905

  private Constants() {
  }

  public static final String CARDANO = "cardano";
  public static final Integer PREPROD_NETWORK_MAGIC = 1;
  public static final Integer TESTNET_NETWORK_MAGIC = 1097911063;
  public static final Integer DEVNET_NETWORK_MAGIC = 42;
  public static final byte STAKE_KEY_HASH_HEADER_KIND = (byte) -32;

  public static final int PREFIX_LENGTH = 10;

  public static final String ADA = "ADA";
  public static final int ASSET_NAME_LENGTH = 64;
  public static final int POLICY_ID_LENGTH = 56;
  public static final int ADA_DECIMALS = 6;
  public static final int CHAIN_CODE_LENGTH = 64;
  public static final int MULTI_ASSET_DECIMALS = 0;

  public static final String MAINNET = "mainnet";
  public static final String VALID_CURVE_TYPE = CurveType.EDWARDS25519.getValue();
  public static final int PUBLIC_KEY_BYTES_LENGTH = 64;
  public static final Double DEFAULT_RELATIVE_TTL = 1000.0;

  public static final String EMPTY_HEX = "\\x";

  public static final String IS_POSITIVE_NUMBER = "^\\+?\\d+";

  public static final String Token_Name_Validation = "^[0-9a-fA-F]{0," + ASSET_NAME_LENGTH + "}$";

  public static final String PolicyId_Validation = "^[0-9a-fA-F]{" + POLICY_ID_LENGTH + "}$";

  public static final Integer SIGNATURE_LENGTH = 128;

  // Shelley
  public static final Long DEFAULT_POOL_DEPOSIT = 500000000L;

  public static final Long DEFAULT_KEY_DEPOSIT = 2000000L;

  public static final String PREPROD = "preprod";
  public static final String PREVIEW = "preview";

  public static final String COIN_SPENT_ACTION = "coin_spent";
  public static final String SHELLEY_DUMMY_SIGNATURE = new String(
      new char[SIGNATURE_LENGTH]).replace("\0", "0");
  public static final String SHELLEY_DUMMY_PUBKEY = new String(
      new char[PUBLIC_KEY_BYTES_LENGTH]).replace("\0", "0");

  // Byron
  public static final String BYRON_DUMMY_SIGNATURE = new String(new char[SIGNATURE_LENGTH]).replace(
      "\0", "0");
  public static final String BYRON_DUMMY_PUBKEY = new String(
      new char[PUBLIC_KEY_BYTES_LENGTH]).replace("\0", "0");

  // Cold keys
  public static final String COLD_DUMMY_SIGNATURE = new String(new char[SIGNATURE_LENGTH]).replace(
      "\0", "0");
  public static final String COLD_DUMMY_PUBKEY = new String(
      new char[PUBLIC_KEY_BYTES_LENGTH]).replace("\0", "0");

  public static final String CHAIN_CODE_DUMMY = new String(new char[CHAIN_CODE_LENGTH]).replace(
      "\0", "0");

  public static final ArrayList<String> StakingOperations = new ArrayList<>(
      List.of(OperationType.STAKE_DELEGATION.getValue(),
          OperationType.STAKE_KEY_REGISTRATION.getValue(),
          OperationType.STAKE_KEY_DEREGISTRATION.getValue(),
          OperationType.WITHDRAWAL.getValue()));
  public static final ArrayList<String> PoolOperations = new ArrayList<>(
      List.of(OperationType.POOL_RETIREMENT.getValue(),
          OperationType.POOL_REGISTRATION.getValue(),
          OperationType.POOL_REGISTRATION_WITH_CERT.getValue()));
  public static final ArrayList<String> StakePoolOperations = new ArrayList<>(
      List.of(OperationType.STAKE_DELEGATION.getValue(),
          OperationType.STAKE_KEY_REGISTRATION.getValue(),
          OperationType.STAKE_KEY_DEREGISTRATION.getValue(),
          OperationType.POOL_RETIREMENT.getValue(),
          OperationType.POOL_REGISTRATION.getValue(),
          OperationType.POOL_REGISTRATION_WITH_CERT.getValue()));
  public static final ArrayList<String> VoteOperations = new ArrayList<>(
      List.of(OperationType.VOTE_REGISTRATION.getValue()));

  public static final Integer Ed25519_Key_Signature_BYTE_LENGTH = 64;

    public static final String CERTIFICATE = "certificate";
    public static final String ADDRESS = "address";
    public static final String ADDRESS_PREFIX = "addr";

  public static final String POOL_KEY_HASH = "pool_key_hash";
  public static final String VOTING_KEY = "votingKey";
  public static final String STAKE_KEY = "stakeKey";
  public static final String REWARD_ADDRESS = "rewardAddress";
  public static final String VOTING_NONCE = "votingNonce";
  public static final String VOTING_SIGNATURE = "votingSignature";
  public static final String NETWORK_INDEX = "network_index";
  public static final String INDEX = "index";
  public static final String ACCOUNT = "account";
  public static final String AMOUNT = "amount";
  public static final String PLEDGE = "pledge";
  public static final String DECIMALS = "decimals";
  public static final String METADATA = "metadata";
  public static final String SUB_ACCOUNT = "sub_account";
  public static final String CHAIN_CODE = "chain_code";
  public static final String COIN_IDENTIFIER = "coin_identifier";
  public static final String COIN_ACTION = "coin_action";
  public static final String OPERATION_IDENTIFIER = "operation_identifier";
  public static final String RELATED_OPERATION = "related_operations";
  public static final String STATUS = "status";
  public static final String COIN_CHANGE = "coin_change";
  public static final String INPUT = "input";
  public static final String OUTPUT = "output";
  public static final String SUCCESS = "success";
  public static final String STAKING_CREDENTIAL = "staking_credential";
  public static final String WITHDRAWALAMOUNT = "withdrawalAmount";
  public static final String DEPOSITAMOUNT = "depositAmount";
  public static final String REFUNDAMOUNT = "refundAmount";
  public static final String EPOCH = "epoch";
  public static final String POLICYID = "policyId";
  public static final String TOKENS = "tokens";
  public static final String TOKENBUNDLE = "tokenBundle";
  public static final String NUMERATOR = "numerator";
  public static final String DENOMINATOR = "denominator";
  public static final String POOLMETADATA = "poolMetadata";
  public static final String POOLREGISTRATIONPARAMS = "poolRegistrationParams";
  public static final String POOLREGISTRATIONCERT = "poolRegistrationCert";
  public static final String VALUE = "value";
  public static final String VRFKEYHASH = "vrfKeyHash";
  public static final String POOLOWNERS = "poolOwners";
  public static final String DNSNAME = "dnsName";
  public static final String RELAYS = "relays";
  public static final String MARGIN = "margin";
  public static final String MARGIN_PERCENTAGE = "margin_percentage";
  public static final String VOTEREGISTRATIONMETADATA = "voteRegistrationMetadata";
  public static final String OPERATIONS = "operations";
  public static final String TRANSACTIONMETADATAHEX = "transactionMetadataHex";
  public static final String HEX_BYTES = "hex_bytes";
  public static final String CURVE_TYPE = "curve_type";
  public static final String CURRENCY = "currency";
  public static final String SYMBOL = "symbol";
  public static final String TYPE = "type";
  public static final String IPV4 = "ipv4";
  public static final String IPV6 = "ipv6";
  public static final String URL = "url";
  public static final String HASH = "hash";
  public static final String PORT = "port";
  public static final String IDENTIFIER = "identifier";
  public static final String COST = "cost";
  public static final String EMPTY_SYMBOl = "0x";
  public static final String SYMBOL_REGEX = "\\x";


  public static final String LOVELACE = "lovelace";
  public static final String TESTNET = "testnet";
  public static final String DEVNET = "devnet";
}<|MERGE_RESOLUTION|>--- conflicted
+++ resolved
@@ -11,12 +11,9 @@
   public static final String SINGLE_HOST_ADDR = "single_host_addr";
   public static final String SINGLE_HOST_NAME = "single_host_name";
   public static final String MULTI_HOST_NAME = "multi_host_name";
-<<<<<<< HEAD
-=======
   public static final String RELATIVE_TTL = "relative_ttl";
   public static final String TRANSACTION_SIZE = "transaction_size";
   public static final int HEX_PREFIX_AND_REWARD_ACCOUNT_LENGTH = 58;
->>>>>>> b2501905
 
   private Constants() {
   }
