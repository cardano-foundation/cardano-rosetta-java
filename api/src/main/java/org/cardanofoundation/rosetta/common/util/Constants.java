package org.cardanofoundation.rosetta.common.util;

import java.util.List;

import org.openapitools.client.model.CurveType;

import org.cardanofoundation.rosetta.common.enumeration.OperationType;

public class Constants {

  public static final String SINGLE_HOST_ADDR = "single_host_addr";
  public static final String SINGLE_HOST_NAME = "single_host_name";
  public static final String MULTI_HOST_NAME = "multi_host_name";
  public static final String RELATIVE_TTL = "relative_ttl";
  public static final String TRANSACTION_SIZE = "transaction_size";
  public static final int HEX_PREFIX_AND_REWARD_ACCOUNT_LENGTH = 58;
  public static final String SUBMIT_API_PATH = "/api/submit/tx";
  public static final int SUCCESS_SUBMIT_TX_HTTP_CODE = 202;
  public static final String CBOR_CONTENT_TYPE = "application/cbor";
  public static final String CONTENT_TYPE_HEADER_KEY = "Content-Type";
  public static final int TX_HASH_LENGTH = 64;
  public static final String PROTOCOL = "http://";
  public static final String NETWORK_MAGIC_NAME = "networkMagic";
  public static final String KEY_REFUNDS_SUM = "keyRefundsSum";
  public static final String KEY_DEPOSITS_SUM = "keyDepositsSum";
  public static final String POOL_DEPOSITS_SUM = "poolDepositsSum";
  public static final String CARDANO_BLOCKCHAIN = "cardano";
<<<<<<< HEAD
  public static final int MAINNET_PROTOCOL_MAGIC = 764824073;
  public static final int TESTNET_PROTOCOL_MAGIC = 1097911063;
  public static final int PREPROD_PROTOCOL_MAGIC = 1;
  public static final int PREVIEW_PROTOCOL_MAGIC = 2;
  public static final int DEVKIT_PROTOCOL_MAGIC = 42;
  public static final String CACHE = "CACHE";
=======
  public static final int MAINNET_NETWORK_MAGIC = 764824073;
  public static final int PREPROD_NETWORK_MAGIC = 1;
  public static final int PREVIEW_NETWORK_MAGIC = 2;
  public static final int SANCHONET_NETWORK_MAGIC = 4;
  public static final int DEVKIT_NETWORK_MAGIC = 42;
>>>>>>> db46c381

  private Constants() {
  }

  public static final String CARDANO = "cardano";
  public static final byte STAKE_KEY_HASH_HEADER_KIND = (byte) -32;

  public static final int PREFIX_LENGTH = 10;

  public static final String ADA = "ADA";
  public static final int ASSET_NAME_LENGTH = 64;
  public static final int POLICY_ID_LENGTH = 56;
  public static final int ADA_DECIMALS = 6;
  public static final int CHAIN_CODE_LENGTH = 64;
  public static final int MULTI_ASSET_DECIMALS = 0;

  public static final String MAINNET = "Mainnet";
  public static final String VALID_CURVE_TYPE = CurveType.EDWARDS25519.getValue();
  public static final int PUBLIC_KEY_BYTES_LENGTH = 64;
  public static final Integer DEFAULT_RELATIVE_TTL = 1000;

  public static final String EMPTY_HEX = "\\x";

  public static final String IS_POSITIVE_NUMBER = "^\\+?\\d+";

  public static final String TOKEN_NAME_VALIDATION = "^[0-9a-fA-F]{0," + ASSET_NAME_LENGTH + "}$";

  public static final String POLICY_ID_VALIDATION = "^[0-9a-fA-F]{" + POLICY_ID_LENGTH + "}$";

  public static final Integer SIGNATURE_LENGTH = 128;

  // Shelley
  public static final Long DEFAULT_POOL_DEPOSIT = 500000000L;

  public static final Long DEFAULT_KEY_DEPOSIT = 2000000L;

  public static final String PREPROD = "preprod";
  public static final String PREVIEW = "preview";

  public static final String COIN_SPENT_ACTION = "coin_spent";
  public static final String SHELLEY_DUMMY_SIGNATURE = new String(
      new char[SIGNATURE_LENGTH]).replace("\0", "0");
  public static final String SHELLEY_DUMMY_PUBKEY = new String(
      new char[PUBLIC_KEY_BYTES_LENGTH]).replace("\0", "0");

  // Byron
  public static final String BYRON_DUMMY_SIGNATURE = new String(new char[SIGNATURE_LENGTH]).replace(
      "\0", "0");
  public static final String BYRON_DUMMY_PUBKEY = new String(
      new char[PUBLIC_KEY_BYTES_LENGTH]).replace("\0", "0");

  // Cold keys
  public static final String COLD_DUMMY_SIGNATURE = new String(new char[SIGNATURE_LENGTH]).replace(
      "\0", "0");
  public static final String COLD_DUMMY_PUBKEY = new String(
      new char[PUBLIC_KEY_BYTES_LENGTH]).replace("\0", "0");

  public static final String CHAIN_CODE_DUMMY = new String(new char[CHAIN_CODE_LENGTH]).replace(
      "\0", "0");

  public static final List<String> STAKING_OPERATIONS =
      List.of(OperationType.STAKE_DELEGATION.getValue(),
          OperationType.STAKE_KEY_REGISTRATION.getValue(),
          OperationType.STAKE_KEY_DEREGISTRATION.getValue(),
          OperationType.WITHDRAWAL.getValue());
  public static final List<String> POOL_OPERATIONS =
      List.of(OperationType.POOL_RETIREMENT.getValue(),
          OperationType.POOL_REGISTRATION.getValue(),
          OperationType.POOL_REGISTRATION_WITH_CERT.getValue());
  public static final List<String> STAKE_POOL_OPERATIONS =
      List.of(OperationType.STAKE_DELEGATION.getValue(),
          OperationType.STAKE_KEY_REGISTRATION.getValue(),
          OperationType.STAKE_KEY_DEREGISTRATION.getValue(),
          OperationType.POOL_RETIREMENT.getValue(),
          OperationType.POOL_REGISTRATION.getValue(),
          OperationType.POOL_REGISTRATION_WITH_CERT.getValue());
  public static final List<String> VOTE_OPERATIONS =
      List.of(OperationType.VOTE_REGISTRATION.getValue());

  public static final Integer ED_25519_KEY_SIGNATURE_BYTE_LENGTH = 64;

  public static final String CERTIFICATE = "certificate";
  public static final String ADDRESS = "address";
  public static final String ADDRESS_PREFIX = "addr";

  public static final String POOL_KEY_HASH = "pool_key_hash";
  public static final String VOTING_KEY = "votingKey";
  public static final String STAKE_KEY = "stakeKey";
  public static final String REWARD_ADDRESS = "rewardAddress";
  public static final String VOTING_NONCE = "votingNonce";
  public static final String VOTING_SIGNATURE = "votingSignature";
  public static final String NETWORK_INDEX = "network_index";
  public static final String INDEX = "index";
  public static final String ACCOUNT = "account";
  public static final String AMOUNT = "amount";
  public static final String PLEDGE = "pledge";
  public static final String DECIMALS = "decimals";
  public static final String METADATA = "metadata";
  public static final String SUB_ACCOUNT = "sub_account";
  public static final String CHAIN_CODE = "chain_code";
  public static final String COIN_IDENTIFIER = "coin_identifier";
  public static final String COIN_ACTION = "coin_action";
  public static final String OPERATION_IDENTIFIER = "operation_identifier";
  public static final String RELATED_OPERATION = "related_operations";
  public static final String STATUS = "status";
  public static final String COIN_CHANGE = "coin_change";
  public static final String INPUT = "input";
  public static final String OUTPUT = "output";
  public static final String SUCCESS = "success";
  public static final String STAKING_CREDENTIAL = "staking_credential";
  public static final String WITHDRAWALAMOUNT = "withdrawalAmount";
  public static final String DEPOSITAMOUNT = "depositAmount";
  public static final String REFUNDAMOUNT = "refundAmount";
  public static final String EPOCH = "epoch";
  public static final String POLICYID = "policyId";
  public static final String TOKENS = "tokens";
  public static final String TOKENBUNDLE = "tokenBundle";
  public static final String NUMERATOR = "numerator";
  public static final String DENOMINATOR = "denominator";
  public static final String POOLMETADATA = "poolMetadata";
  public static final String POOLREGISTRATIONPARAMS = "poolRegistrationParams";
  public static final String POOLREGISTRATIONCERT = "poolRegistrationCert";
  public static final String VALUE = "value";
  public static final String VRFKEYHASH = "vrfKeyHash";
  public static final String POOLOWNERS = "poolOwners";
  public static final String DNSNAME = "dnsName";
  public static final String RELAYS = "relays";
  public static final String MARGIN = "margin";
  public static final String MARGIN_PERCENTAGE = "margin_percentage";
  public static final String VOTEREGISTRATIONMETADATA = "voteRegistrationMetadata";
  public static final String OPERATIONS = "operations";
  public static final String TRANSACTIONMETADATAHEX = "transactionMetadataHex";
  public static final String HEX_BYTES = "hex_bytes";
  public static final String CURVE_TYPE = "curve_type";
  public static final String CURRENCY = "currency";
  public static final String SYMBOL = "symbol";
  public static final String TYPE = "type";
  public static final String IPV4 = "ipv4";
  public static final String IPV6 = "ipv6";
  public static final String URL = "url";
  public static final String HASH = "hash";
  public static final String PORT = "port";
  public static final String IDENTIFIER = "identifier";
  public static final String COST = "cost";
  public static final String EMPTY_SYMBOL = "0x";
  public static final String SYMBOL_REGEX = "\\x";


  public static final String LOVELACE = "lovelace";
  public static final String TESTNET = "testnet";
  public static final String DEVKIT = "devkit";
}<|MERGE_RESOLUTION|>--- conflicted
+++ resolved
@@ -25,20 +25,11 @@
   public static final String KEY_DEPOSITS_SUM = "keyDepositsSum";
   public static final String POOL_DEPOSITS_SUM = "poolDepositsSum";
   public static final String CARDANO_BLOCKCHAIN = "cardano";
-<<<<<<< HEAD
-  public static final int MAINNET_PROTOCOL_MAGIC = 764824073;
-  public static final int TESTNET_PROTOCOL_MAGIC = 1097911063;
-  public static final int PREPROD_PROTOCOL_MAGIC = 1;
-  public static final int PREVIEW_PROTOCOL_MAGIC = 2;
-  public static final int DEVKIT_PROTOCOL_MAGIC = 42;
-  public static final String CACHE = "CACHE";
-=======
   public static final int MAINNET_NETWORK_MAGIC = 764824073;
   public static final int PREPROD_NETWORK_MAGIC = 1;
   public static final int PREVIEW_NETWORK_MAGIC = 2;
   public static final int SANCHONET_NETWORK_MAGIC = 4;
   public static final int DEVKIT_NETWORK_MAGIC = 42;
->>>>>>> db46c381
 
   private Constants() {
   }
