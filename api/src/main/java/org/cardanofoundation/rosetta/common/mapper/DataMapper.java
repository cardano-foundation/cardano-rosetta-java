--- conflicted
+++ resolved
@@ -179,24 +179,7 @@
         .build();
   }
 
-<<<<<<< HEAD
-  public static AccountBalanceResponse mapToStakeAddressBalanceResponse(
-      BlockIdentifierExtended block,
-      BigInteger quantity) {
-    return AccountBalanceResponse.builder()
-        .blockIdentifier(BlockIdentifier.builder()
-            .hash(block.getHash())
-            .index(block.getNumber())
-            .build())
-        .balances(List.of(Objects.requireNonNull(mapAmount(quantity.toString()))))
-        .build();
-  }
-
-  public static AccountCoinsResponse mapToAccountCoinsResponse(BlockIdentifierExtended block,
-      List<Utxo> utxos) {
-=======
   public static AccountCoinsResponse mapToAccountCoinsResponse(Block block, List<Utxo> utxos) {
->>>>>>> e82232b5
     return AccountCoinsResponse.builder()
         .blockIdentifier(new BlockIdentifier(block.getNumber(), block.getHash()))
         .coins(utxos.stream().map(utxo -> {
