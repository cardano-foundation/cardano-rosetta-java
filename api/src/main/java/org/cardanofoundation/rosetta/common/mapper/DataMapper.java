package org.cardanofoundation.rosetta.common.mapper;

import java.math.BigDecimal;
import java.math.BigInteger;
import java.util.ArrayList;
import java.util.List;
import java.util.Map;
import java.util.Objects;
import java.util.concurrent.TimeUnit;
import javax.annotation.Nullable;

import lombok.RequiredArgsConstructor;
import lombok.extern.slf4j.Slf4j;

import com.bloxbean.cardano.client.common.model.Network;
import org.apache.commons.lang3.ObjectUtils;
import org.openapitools.client.model.AccountBalanceResponse;
import org.openapitools.client.model.AccountCoinsResponse;
import org.openapitools.client.model.AccountIdentifier;
import org.openapitools.client.model.Amount;
import org.openapitools.client.model.BlockIdentifier;
import org.openapitools.client.model.Coin;
import org.openapitools.client.model.CoinIdentifier;
import org.openapitools.client.model.CoinTokens;
import org.openapitools.client.model.ConstructionMetadataResponse;
import org.openapitools.client.model.ConstructionMetadataResponseMetadata;
import org.openapitools.client.model.Currency;
import org.openapitools.client.model.CurrencyMetadata;
import org.openapitools.client.model.NetworkIdentifier;
import org.openapitools.client.model.NetworkListResponse;
import org.openapitools.client.model.NetworkStatusResponse;
import org.openapitools.client.model.Peer;
import org.openapitools.client.model.Signature;

import org.cardanofoundation.rosetta.api.account.model.domain.AddressBalance;
import org.cardanofoundation.rosetta.api.account.model.domain.Amt;
import org.cardanofoundation.rosetta.api.account.model.domain.Utxo;
import org.cardanofoundation.rosetta.api.block.model.domain.Block;
import org.cardanofoundation.rosetta.api.block.model.domain.BlockIdentifierExtended;
import org.cardanofoundation.rosetta.api.block.model.domain.NetworkStatus;
import org.cardanofoundation.rosetta.api.block.model.domain.ProtocolParams;
import org.cardanofoundation.rosetta.common.annotation.PersistenceMapper;
import org.cardanofoundation.rosetta.common.enumeration.NetworkEnum;
import org.cardanofoundation.rosetta.common.model.cardano.crypto.Signatures;
import org.cardanofoundation.rosetta.common.util.Constants;

@Slf4j
@PersistenceMapper
@RequiredArgsConstructor
public class DataMapper {

  private final ProtocolParamsToRosettaProtocolParameters protocolParamsToRosettaProtocolParameters;

  /**
   * Maps a NetworkRequest to a NetworkOptionsResponse.
   *
   * @param supportedNetwork The supported network
   * @return The NetworkOptionsResponse
   */
  public NetworkListResponse mapToNetworkListResponse(Network supportedNetwork) {
    NetworkIdentifier identifier = NetworkIdentifier.builder().blockchain(Constants.CARDANO)
        .network(Objects.requireNonNull(
            NetworkEnum.fromProtocolMagic(supportedNetwork.getProtocolMagic())).getValue()).build();
    return NetworkListResponse.builder().networkIdentifiers(List.of(identifier)).build();
  }

  /**
   * Maps a NetworkRequest to a NetworkOptionsResponse.
   *
   * @param networkStatus The network status
   * @return The NetworkOptionsResponse
   */
  public NetworkStatusResponse mapToNetworkStatusResponse(NetworkStatus networkStatus) {
    BlockIdentifierExtended latestBlock = networkStatus.getLatestBlock();
    BlockIdentifierExtended genesisBlock = networkStatus.getGenesisBlock();
    List<Peer> peers = networkStatus.getPeers();
    return NetworkStatusResponse.builder()
        .currentBlockIdentifier(
            BlockIdentifier.builder().index(latestBlock.getNumber())
                .hash(latestBlock.getHash()).build())
        .currentBlockTimestamp(TimeUnit.SECONDS.toMillis(latestBlock.getBlockTimeInSeconds()))
        .genesisBlockIdentifier(BlockIdentifier.builder().index(
                genesisBlock.getNumber() != null ? genesisBlock.getNumber() : 0)
            .hash(genesisBlock.getHash()).build())
        .peers(peers.stream().map(peer -> new Peer(peer.getPeerId(), null)).toList())
        .build();
  }


  /**
   * Basic mapping if a value is spent or not.
   *
   * @param value value to be mapped
   * @param spent if the value is spent. Will add a "-" in front of the value if spent.
   * @return the mapped value
   */
  public static String mapValue(String value, boolean spent) {
    return spent ? "-" + value : value;
  }


  /**
   * Creates a Rosetta compatible Amount for ADA. The value is the amount in lovelace and the
   * currency is ADA.
   *
   * @param value The amount in lovelace
   * @return The Rosetta compatible Amount
   */
  public static Amount mapAmount(String value) {
    if (Objects.isNull(value)) {
      return null;
    }

    Currency currency = Currency.builder()
        .decimals(Constants.ADA_DECIMALS)
        .symbol(Constants.ADA).build();
    return Amount.builder().value(value).currency(currency).build();
  }

  /**
   * Creates a Rosetta compatible Amount. Symbol and decimals are optional. If not provided, ADA and
   * 6 decimals are used.
   *
   * @param value    The amount of the token
   * @param symbol   The symbol of the token - it will be hex encoded
   * @param decimals The number of decimals of the token
   * @param metadata The metadata of the token
   * @return The Rosetta compatible Amount
   */
  public static Amount mapAmount(String value, String symbol, Integer decimals,
      CurrencyMetadata metadata) {
    if (Objects.isNull(symbol)) {
      symbol = Constants.ADA;
    }
    if (Objects.isNull(decimals)) {
      decimals = Constants.ADA_DECIMALS;
    }
    Amount amount = new Amount();
    amount.setValue(value);
    amount.setCurrency(Currency.builder()
        .symbol(symbol)
        .decimals(decimals)
        .metadata(metadata)
        .build());
    return amount;
  }

  /**
   * Maps a list of AddressBalanceDTOs to a Rosetta compatible AccountBalanceResponse.
   *
   * @param block    The block from where the balances are calculated into the past
   * @param balances The list of filtered balances up to {@code block} number. Each unit should
   *                 occur only one time with the latest balance. Native assets should be present
   *                 only as a lovelace unit.
   * @return The Rosetta compatible AccountBalanceResponse
   */
  public static AccountBalanceResponse mapToAccountBalanceResponse(BlockIdentifierExtended block,
      List<AddressBalance> balances) {
    BigInteger lovelaceAmount = balances.stream()
        .filter(b -> Constants.LOVELACE.equals(b.unit()))
        .map(AddressBalance::quantity)
        .findFirst()
        .orElse(BigInteger.ZERO);
    List<Amount> amounts = new ArrayList<>();
    if (lovelaceAmount.compareTo(BigInteger.ZERO) > 0) {
      amounts.add(mapAmount(String.valueOf(lovelaceAmount)));
    }
    balances.stream()
        .filter(b -> !Constants.LOVELACE.equals(b.unit()))
        .forEach(b -> amounts.add(
            mapAmount(b.quantity().toString(),
                b.unit().substring(Constants.POLICY_ID_LENGTH),
                Constants.MULTI_ASSET_DECIMALS,
                new CurrencyMetadata(b.unit().substring(0, Constants.POLICY_ID_LENGTH)))
        ));
    return AccountBalanceResponse.builder()
        .blockIdentifier(BlockIdentifier.builder()
            .hash(block.getHash())
            .index(block.getNumber())
            .build())
        .balances(amounts)
        .build();
  }

<<<<<<< HEAD
=======
  public static AccountBalanceResponse mapToStakeAddressBalanceResponse(
      BlockIdentifierExtended block,
      BigInteger quantity) {
    return AccountBalanceResponse.builder()
        .blockIdentifier(BlockIdentifier.builder()
            .hash(block.getHash())
            .index(block.getNumber())
            .build())
        .balances(List.of(Objects.requireNonNull(mapAmount(quantity.toString()))))
        .build();
  }

>>>>>>> 33fc39f8
  public static AccountCoinsResponse mapToAccountCoinsResponse(Block block, List<Utxo> utxos) {
    return AccountCoinsResponse.builder()
        .blockIdentifier(BlockIdentifier.builder()
            .hash(block.getHash())
            .index(block.getNumber())
            .build())
        .coins(utxos.stream().map(utxo -> {
              Amt adaAsset = utxo.getAmounts().stream()
                  .filter(amt -> Constants.LOVELACE.equals(amt.getAssetName()))
                  .findFirst()
                  .orElseGet(() -> new Amt(null, null, Constants.ADA, BigInteger.ZERO));
              return Coin.builder()
                  .coinIdentifier(CoinIdentifier.builder()
                      .identifier(utxo.getTxHash() + ":" + utxo.getOutputIndex())
                      .build())
                  .amount(Amount.builder()
                      .value(
                          adaAsset.getQuantity().toString()) // In the DB only Lovelace are persisted.
                      .currency(Currency.builder()
                          .symbol(Constants.ADA)
                          .decimals(Constants.ADA_DECIMALS)
                          .build())
                      .build())
                  .metadata(mapCoinMetadata(utxo))
                  .build();
            })
            .toList())
        .build();
  }

  @Nullable
  private static Map<String, List<CoinTokens>> mapCoinMetadata(Utxo utxo) {
    String key = utxo.getTxHash() + ":" + utxo.getOutputIndex();
    List<CoinTokens> coinTokens =
        utxo.getAmounts().stream()
            .filter(Objects::nonNull)
            .filter(amount -> amount.getPolicyId() != null
                && amount.getAssetName() != null
                && amount.getQuantity() != null)
            .map(amount -> {
              CoinTokens tokens = new CoinTokens();
              tokens.setPolicyId(amount.getPolicyId());
              tokens.setTokens(List.of(mapAmount(amount.getQuantity().toString(),
                  // unit = assetName + policyId. To get the symbol policy ID must be removed from Unit. According to CIP67
                  amount.getUnit().replace(amount.getPolicyId(), ""),
                  Constants.MULTI_ASSET_DECIMALS, new CurrencyMetadata(amount.getPolicyId()))));
              return tokens;
            })
            .toList();
    return coinTokens.isEmpty() ? null : Map.of(key, coinTokens);
  }

  public ConstructionMetadataResponse mapToMetadataResponse(ProtocolParams protocolParams, Long ttl,
      Long suggestedFee) {
    return ConstructionMetadataResponse.builder()
        .metadata(ConstructionMetadataResponseMetadata.builder()
            .ttl(new BigDecimal(ttl))
            .protocolParameters(
                protocolParamsToRosettaProtocolParameters.toProtocolParameters(protocolParams))
            .build())
        .suggestedFee(List.of(Amount.builder()
            .value(suggestedFee.toString())
            .currency(Currency.builder()
                .decimals(Constants.ADA_DECIMALS)
                .symbol(Constants.ADA)
                .build())
            .build()))
        .build();
  }

  public static List<Signatures> mapRosettaSignatureToSignaturesList(List<Signature> signatures) {
    return signatures.stream().map(signature -> {
      String chainCode = null;
      String address = null;
      AccountIdentifier accountIdentifier = signature.getSigningPayload().getAccountIdentifier();
      if (!ObjectUtils.isEmpty(accountIdentifier)) {
        chainCode = accountIdentifier.getMetadata().getChainCode();
        address = accountIdentifier.getAddress();
      }
      return new Signatures(signature.getHexBytes(), signature.getPublicKey().getHexBytes(),
          chainCode, address);
    }).toList();
  }
}<|MERGE_RESOLUTION|>--- conflicted
+++ resolved
@@ -182,8 +182,6 @@
         .build();
   }
 
-<<<<<<< HEAD
-=======
   public static AccountBalanceResponse mapToStakeAddressBalanceResponse(
       BlockIdentifierExtended block,
       BigInteger quantity) {
@@ -196,7 +194,6 @@
         .build();
   }
 
->>>>>>> 33fc39f8
   public static AccountCoinsResponse mapToAccountCoinsResponse(Block block, List<Utxo> utxos) {
     return AccountCoinsResponse.builder()
         .blockIdentifier(BlockIdentifier.builder()
