package org.cardanofoundation.rosetta.common.mapper;

import com.bloxbean.cardano.client.common.model.Network;
import java.text.Normalizer.Form;
import lombok.extern.slf4j.Slf4j;
import org.apache.commons.codec.binary.Hex;
import org.cardanofoundation.rosetta.api.account.model.domain.AddressBalance;
import org.cardanofoundation.rosetta.api.account.model.domain.Utxo;
import org.cardanofoundation.rosetta.api.block.model.domain.*;
import org.cardanofoundation.rosetta.api.block.model.domain.Block;
<<<<<<< HEAD
import org.cardanofoundation.rosetta.common.model.cardano.Metadata;
import org.cardanofoundation.rosetta.common.util.Constants;
import org.cardanofoundation.rosetta.api.block.model.entity.ProtocolParams;
import org.cardanofoundation.rosetta.common.enumeration.NetworkEnum;
=======
import org.cardanofoundation.rosetta.api.block.model.domain.Transaction;
import org.cardanofoundation.rosetta.common.util.Constants;
import org.cardanofoundation.rosetta.api.block.model.entity.ProtocolParams;
import org.cardanofoundation.rosetta.common.enumeration.NetworkEnum;
import org.cardanofoundation.rosetta.common.util.Formatters;
>>>>>>> b2501905
import org.openapitools.client.model.*;
import org.openapitools.client.model.Currency;
import org.springframework.stereotype.Component;

import java.util.*;

<<<<<<< HEAD
import static org.cardanofoundation.rosetta.common.util.Formatters.hexStringFormatter;
=======
import static org.cardanofoundation.rosetta.common.util.RosettaConstants.SUCCESS_OPERATION_STATUS;
>>>>>>> b2501905


@Slf4j
@Component
public class DataMapper {

  private DataMapper() {
  }

  /**
   * Maps a NetworkRequest to a NetworkOptionsResponse.
   * @param supportedNetwork The supported network
   * @return The NetworkOptionsResponse
   */
  public static NetworkListResponse mapToNetworkListResponse(Network supportedNetwork) {
    NetworkIdentifier identifier = NetworkIdentifier.builder().blockchain(Constants.CARDANO)
            .network(NetworkEnum.fromProtocolMagic(supportedNetwork.getProtocolMagic()).getValue()).build();
    return NetworkListResponse.builder().networkIdentifiers(List.of(identifier)).build();
  }

  /**
   * Maps a NetworkRequest to a NetworkOptionsResponse.
   * @param networkStatus The network status
   * @return The NetworkOptionsResponse
   */
  public static NetworkStatusResponse mapToNetworkStatusResponse(NetworkStatus networkStatus) {
    Block latestBlock = networkStatus.getLatestBlock();
    GenesisBlock genesisBlock = networkStatus.getGenesisBlock();
    List<Peer> peers = networkStatus.getPeers();
    return NetworkStatusResponse.builder()
            .currentBlockIdentifier(
                    BlockIdentifier.builder().index(latestBlock.getNumber()).hash(latestBlock.getHash())
                            .build())
            .currentBlockTimestamp(latestBlock.getCreatedAt())
            .genesisBlockIdentifier(BlockIdentifier.builder().index(
                            genesisBlock.getNumber() != null ? genesisBlock.getNumber() : 0)
                    .hash(genesisBlock.getHash()).build())
            .peers(peers.stream().map(peer -> new Peer(peer.getPeerId(), null)).toList())
            .build();
  }


  /**
   * Basic mapping if a value is spent or not.
   * @param value value to be mapped
   * @param spent if the value is spent. Will add a "-" in front of the value if spent.
   * @return the mapped value
   */
  public static String mapValue(String value, boolean spent) {
    return spent ? "-" + value : value;
  }

  public static CoinChange getCoinChange(int index, String hash, CoinAction coinAction) {
    CoinIdentifier coinIdentifier = new CoinIdentifier();
    coinIdentifier.setIdentifier(hash + ":" + index);

    return CoinChange.builder().coinIdentifier(CoinIdentifier.builder().identifier(hash + ":" + index).build())
            .coinAction(coinAction).build();
  }

<<<<<<< HEAD
=======
  /**
   * Maps a TransactionDto to a Rosetta compatible Transaction.
   * @param transactionDto The transaction to be mapped
   * @param poolDeposit The pool deposit
   * @return The Rosetta compatible Transaction
   */
  public static org.openapitools.client.model.Transaction mapToRosettaTransaction(Transaction transactionDto, String poolDeposit) {
    org.openapitools.client.model.Transaction rosettaTransaction = new org.openapitools.client.model.Transaction();
    TransactionIdentifier identifier = new TransactionIdentifier();
    identifier.setHash(transactionDto.getHash());
    rosettaTransaction.setTransactionIdentifier(identifier);

    OperationStatus status = new OperationStatus();
    status.setStatus(SUCCESS_OPERATION_STATUS.getStatus()); // TODO need to check the right status
    List<Operation> operations = OperationDataMapper.getAllOperations(transactionDto, poolDeposit, status);

    rosettaTransaction.setMetadata(TransactionMetadata.builder()
                    .size(transactionDto.getSize()) // Todo size is not available
                    .scriptSize(transactionDto.getScriptSize()) // TODO script size is not available
            .build());
    rosettaTransaction.setOperations(operations);
    return rosettaTransaction;

  }
>>>>>>> b2501905

  /**
   * Creates a Rosetta compatible Amount for ADA. The value is the amount in lovelace and the currency is ADA.
   * @param value The amount in lovelace
   * @return The Rosetta compatible Amount
   */
  public static Amount mapAmount(String value) {
    if (Objects.isNull(value)) {
      return null;
    }

    Currency currency = Currency.builder()
            .decimals(Constants.ADA_DECIMALS)
            .symbol(Constants.ADA).build();
    return Amount.builder().value(value).currency(currency).build();
  }

  /**
   * Creates a Rosetta compatible Amount. Symbol and decimals are optional. If not provided, ADA and 6 decimals are used.
   * @param value The amount of the token
   * @param symbol The symbol of the token - it will be hex encoded
   * @param decimals The number of decimals of the token
   * @param metadata The metadata of the token
   * @return The Rosetta compatible Amount
   */
  public static Amount mapAmount(String value, String symbol, Integer decimals,
                                 Map<String, Object> metadata) {
    if (Objects.isNull(symbol)) {
      symbol = Constants.ADA;
    }
    if (Objects.isNull(decimals)) {
      decimals = Constants.ADA_DECIMALS;
    }
    Amount amount = new Amount();
    amount.setValue(value);
    amount.setCurrency(Currency.builder()
                            .symbol(symbol)
                            .decimals(decimals)
                            .metadata(metadata) // TODO check metadata for Amount
                            .build());
    return amount;
  }

  /**
   * Maps a list of AddressBalanceDTOs to a Rosetta compatible AccountBalanceResponse.
   * @param block The block from where the balances are calculated into the past
   * @param balances The balances of the addresses
   * @return The Rosetta compatible AccountBalanceResponse
   */
  public static AccountBalanceResponse mapToAccountBalanceResponse(Block block, List<AddressBalance> balances) {
    List<AddressBalance> nonLovelaceBalances = balances.stream().filter(balance -> !balance.assetName().equals(Constants.LOVELACE)).toList();
    long sum = balances.stream().filter(balance -> balance.assetName().equals(Constants.LOVELACE)).mapToLong(value -> value.quantity().longValue()).sum();
    List<Amount> amounts = new ArrayList<>();
    if (sum > 0) {
      amounts.add(mapAmount(String.valueOf(sum)));
    }
    nonLovelaceBalances.forEach(balance -> amounts.add(mapAmount(balance.quantity().toString(), Hex.encodeHexString(balance.assetName().getBytes()), Constants.MULTI_ASSET_DECIMALS, Map.of("policyId", balance.policy()))));
    return AccountBalanceResponse.builder()
            .blockIdentifier(BlockIdentifier.builder()
                    .hash(block.getHash())
                    .index(block.getNumber())
                    .build())
            .balances(amounts)
            .build();
  }

  public static AccountBalanceResponse mapToStakeAddressBalanceResponse(Block block, StakeAddressBalance balance) {
    return AccountBalanceResponse.builder()
            .blockIdentifier(BlockIdentifier.builder()
                    .hash(block.getHash())
                    .index(block.getNumber())
                    .build())
            .balances(List.of(Objects.requireNonNull(mapAmount(balance.getQuantity().toString()))))
            .build();
  }

  public static AccountCoinsResponse mapToAccountCoinsResponse(Block block,
      List<Utxo> utxos) {
    return AccountCoinsResponse.builder()
        .blockIdentifier(BlockIdentifier.builder()
            .hash(block.getHash())
            .index(block.getNumber())
            .build())
        .coins(utxos.stream().map(utxo -> Coin.builder()
                .coinIdentifier(CoinIdentifier.builder()
                    .identifier(utxo.getTxHash() + ":" + utxo.getOutputIndex())
                    .build())
                .amount(Amount.builder()
                    .value(utxo.getAmounts().getFirst().getQuantity().toString()) // TODO stream through amount list
                    .currency(Currency.builder()
                        .symbol(utxo.getAmounts().getFirst().getUnit())  // TODO stream through amount list
                        .decimals(Constants.MULTI_ASSET_DECIMALS)
                        .build())
                    .build())
                .build())
            .toList())
        .build();
  }

  public static ConstructionMetadataResponse mapToMetadataResponse(ProtocolParams protocolParams, Long ttl, Long suggestedFee) {
    return ConstructionMetadataResponse.builder()
            .metadata(Map.of("protocol_parameters", protocolParams, "ttl", ttl))
            .suggestedFee(List.of(Amount.builder()
                            .value(suggestedFee.toString())
                            .currency(Currency.builder()
                                    .decimals(Constants.ADA_DECIMALS)
                                    .symbol(Constants.ADA)
                                    .build())
                    .build()))
            .build();
  }

}




<|MERGE_RESOLUTION|>--- conflicted
+++ resolved
@@ -1,36 +1,24 @@
 package org.cardanofoundation.rosetta.common.mapper;
 
 import com.bloxbean.cardano.client.common.model.Network;
-import java.text.Normalizer.Form;
 import lombok.extern.slf4j.Slf4j;
 import org.apache.commons.codec.binary.Hex;
 import org.cardanofoundation.rosetta.api.account.model.domain.AddressBalance;
 import org.cardanofoundation.rosetta.api.account.model.domain.Utxo;
 import org.cardanofoundation.rosetta.api.block.model.domain.*;
 import org.cardanofoundation.rosetta.api.block.model.domain.Block;
-<<<<<<< HEAD
-import org.cardanofoundation.rosetta.common.model.cardano.Metadata;
-import org.cardanofoundation.rosetta.common.util.Constants;
-import org.cardanofoundation.rosetta.api.block.model.entity.ProtocolParams;
-import org.cardanofoundation.rosetta.common.enumeration.NetworkEnum;
-=======
 import org.cardanofoundation.rosetta.api.block.model.domain.Transaction;
 import org.cardanofoundation.rosetta.common.util.Constants;
 import org.cardanofoundation.rosetta.api.block.model.entity.ProtocolParams;
 import org.cardanofoundation.rosetta.common.enumeration.NetworkEnum;
 import org.cardanofoundation.rosetta.common.util.Formatters;
->>>>>>> b2501905
 import org.openapitools.client.model.*;
 import org.openapitools.client.model.Currency;
 import org.springframework.stereotype.Component;
 
 import java.util.*;
 
-<<<<<<< HEAD
-import static org.cardanofoundation.rosetta.common.util.Formatters.hexStringFormatter;
-=======
 import static org.cardanofoundation.rosetta.common.util.RosettaConstants.SUCCESS_OPERATION_STATUS;
->>>>>>> b2501905
 
 
 @Slf4j
@@ -91,33 +79,6 @@
             .coinAction(coinAction).build();
   }
 
-<<<<<<< HEAD
-=======
-  /**
-   * Maps a TransactionDto to a Rosetta compatible Transaction.
-   * @param transactionDto The transaction to be mapped
-   * @param poolDeposit The pool deposit
-   * @return The Rosetta compatible Transaction
-   */
-  public static org.openapitools.client.model.Transaction mapToRosettaTransaction(Transaction transactionDto, String poolDeposit) {
-    org.openapitools.client.model.Transaction rosettaTransaction = new org.openapitools.client.model.Transaction();
-    TransactionIdentifier identifier = new TransactionIdentifier();
-    identifier.setHash(transactionDto.getHash());
-    rosettaTransaction.setTransactionIdentifier(identifier);
-
-    OperationStatus status = new OperationStatus();
-    status.setStatus(SUCCESS_OPERATION_STATUS.getStatus()); // TODO need to check the right status
-    List<Operation> operations = OperationDataMapper.getAllOperations(transactionDto, poolDeposit, status);
-
-    rosettaTransaction.setMetadata(TransactionMetadata.builder()
-                    .size(transactionDto.getSize()) // Todo size is not available
-                    .scriptSize(transactionDto.getScriptSize()) // TODO script size is not available
-            .build());
-    rosettaTransaction.setOperations(operations);
-    return rosettaTransaction;
-
-  }
->>>>>>> b2501905
 
   /**
    * Creates a Rosetta compatible Amount for ADA. The value is the amount in lovelace and the currency is ADA.
