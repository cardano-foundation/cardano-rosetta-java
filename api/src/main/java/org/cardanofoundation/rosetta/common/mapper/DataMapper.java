package org.cardanofoundation.rosetta.common.mapper;

import java.math.BigDecimal;
import java.math.BigInteger;
import java.util.ArrayList;
import java.util.List;
import java.util.Map;
import java.util.Objects;
import javax.annotation.Nullable;

import lombok.RequiredArgsConstructor;
import lombok.extern.slf4j.Slf4j;

import com.bloxbean.cardano.client.common.model.Network;
import org.apache.commons.lang3.ObjectUtils;
import org.openapitools.client.model.AccountBalanceResponse;
import org.openapitools.client.model.AccountCoinsResponse;
import org.openapitools.client.model.AccountIdentifier;
import org.openapitools.client.model.Amount;
import org.openapitools.client.model.BlockIdentifier;
import org.openapitools.client.model.Coin;
import org.openapitools.client.model.CoinAction;
import org.openapitools.client.model.CoinChange;
import org.openapitools.client.model.CoinIdentifier;
import org.openapitools.client.model.CoinTokens;
import org.openapitools.client.model.ConstructionMetadataResponse;
import org.openapitools.client.model.ConstructionMetadataResponseMetadata;
import org.openapitools.client.model.Currency;
import org.openapitools.client.model.CurrencyMetadata;
import org.openapitools.client.model.NetworkIdentifier;
import org.openapitools.client.model.NetworkListResponse;
import org.openapitools.client.model.NetworkStatusResponse;
import org.openapitools.client.model.Peer;
import org.openapitools.client.model.Signature;

import org.cardanofoundation.rosetta.api.account.model.domain.AddressBalance;
import org.cardanofoundation.rosetta.api.account.model.domain.Amt;
import org.cardanofoundation.rosetta.api.account.model.domain.Utxo;
import org.cardanofoundation.rosetta.api.block.model.domain.Block;
import org.cardanofoundation.rosetta.api.block.model.domain.GenesisBlock;
import org.cardanofoundation.rosetta.api.block.model.domain.NetworkStatus;
import org.cardanofoundation.rosetta.api.block.model.domain.ProtocolParams;
import org.cardanofoundation.rosetta.api.block.model.domain.StakeAddressBalance;
import org.cardanofoundation.rosetta.common.annotation.PersistenceMapper;
import org.cardanofoundation.rosetta.common.enumeration.NetworkEnum;
import org.cardanofoundation.rosetta.common.model.cardano.crypto.Signatures;
import org.cardanofoundation.rosetta.common.util.Constants;
<<<<<<< HEAD
import org.cardanofoundation.rosetta.api.block.model.domain.ProtocolParams;
import org.cardanofoundation.rosetta.common.enumeration.NetworkEnum;
import org.openapitools.client.model.*;
import org.openapitools.client.model.Currency;
import java.util.*;
=======
>>>>>>> f4164ca9


@Slf4j
@PersistenceMapper
@RequiredArgsConstructor
public class DataMapper {

  private final ProtocolParamsToRosettaProtocolParameters protocolParamsToRosettaProtocolParameters;
  /**
   * Maps a NetworkRequest to a NetworkOptionsResponse.
   * @param supportedNetwork The supported network
   * @return The NetworkOptionsResponse
   */
  public NetworkListResponse mapToNetworkListResponse(Network supportedNetwork) {
    NetworkIdentifier identifier = NetworkIdentifier.builder().blockchain(Constants.CARDANO)
            .network(Objects.requireNonNull(
                NetworkEnum.fromProtocolMagic(supportedNetwork.getProtocolMagic())).getValue()).build();
    return NetworkListResponse.builder().networkIdentifiers(List.of(identifier)).build();
  }

  /**
   * Maps a NetworkRequest to a NetworkOptionsResponse.
   * @param networkStatus The network status
   * @return The NetworkOptionsResponse
   */
  public NetworkStatusResponse mapToNetworkStatusResponse(NetworkStatus networkStatus) {
    Block latestBlock = networkStatus.getLatestBlock();
    GenesisBlock genesisBlock = networkStatus.getGenesisBlock();
    List<Peer> peers = networkStatus.getPeers();
    return NetworkStatusResponse.builder()
            .currentBlockIdentifier(
                    BlockIdentifier.builder().index(latestBlock.getNumber()).hash(latestBlock.getHash())
                            .build())
            .currentBlockTimestamp(latestBlock.getCreatedAt())
            .genesisBlockIdentifier(BlockIdentifier.builder().index(
                            genesisBlock.getNumber() != null ? genesisBlock.getNumber() : 0)
                    .hash(genesisBlock.getHash()).build())
            .peers(peers.stream().map(peer -> new Peer(peer.getPeerId(), null)).toList())
            .build();
  }


  /**
   * Basic mapping if a value is spent or not.
   * @param value value to be mapped
   * @param spent if the value is spent. Will add a "-" in front of the value if spent.
   * @return the mapped value
   */
  public static String mapValue(String value, boolean spent) {
    return spent ? "-" + value : value;
  }

  public static CoinChange getCoinChange(int index, String hash, CoinAction coinAction) {
    CoinIdentifier coinIdentifier = new CoinIdentifier();
    coinIdentifier.setIdentifier(hash + ":" + index);

    return CoinChange.builder().coinIdentifier(CoinIdentifier.builder().identifier(hash + ":" + index).build())
            .coinAction(coinAction).build();
  }


  /**
   * Creates a Rosetta compatible Amount for ADA. The value is the amount in lovelace and the currency is ADA.
   * @param value The amount in lovelace
   * @return The Rosetta compatible Amount
   */
  public static Amount mapAmount(String value) {
    if (Objects.isNull(value)) {
      return null;
    }

    Currency currency = Currency.builder()
            .decimals(Constants.ADA_DECIMALS)
            .symbol(Constants.ADA).build();
    return Amount.builder().value(value).currency(currency).build();
  }

  /**
   * Creates a Rosetta compatible Amount. Symbol and decimals are optional. If not provided, ADA and 6 decimals are used.
   * @param value The amount of the token
   * @param symbol The symbol of the token - it will be hex encoded
   * @param decimals The number of decimals of the token
   * @param metadata The metadata of the token
   * @return The Rosetta compatible Amount
   */
  public static Amount mapAmount(String value, String symbol, Integer decimals,
                                 CurrencyMetadata metadata) {
    if (Objects.isNull(symbol)) {
      symbol = Constants.ADA;
    }
    if (Objects.isNull(decimals)) {
      decimals = Constants.ADA_DECIMALS;
    }
    Amount amount = new Amount();
    amount.setValue(value);
    amount.setCurrency(Currency.builder()
                            .symbol(symbol)
                            .decimals(decimals)
                            .metadata(metadata) // TODO check metadata for Amount
                            .build());
    return amount;
  }

  /**
   * Maps a list of AddressBalanceDTOs to a Rosetta compatible AccountBalanceResponse.
   * @param block The block from where the balances are calculated into the past
   * @param balances The balances of the addresses
   * @return The Rosetta compatible AccountBalanceResponse
   */
  public static AccountBalanceResponse mapToAccountBalanceResponse(Block block, List<AddressBalance> balances) {
    List<AddressBalance> nonLovelaceBalances = balances.stream().filter(balance -> !balance.unit().equals(Constants.LOVELACE) && !balance.unit().equals(Constants.ADA)).toList();
    long sum = balances.stream().filter(balance -> balance.unit().equals(Constants.LOVELACE) || balance.unit().equals(Constants.ADA)).mapToLong(value -> value.quantity().longValue()).sum();
    List<Amount> amounts = new ArrayList<>();
    if (sum > 0) {
      amounts.add(mapAmount(String.valueOf(sum)));
    }
    nonLovelaceBalances.forEach(balance -> amounts.add(mapAmount(balance.quantity().toString(), balance.unit().substring(Constants.POLICY_ID_LENGTH), Constants.MULTI_ASSET_DECIMALS, new CurrencyMetadata(
        balance.unit().substring(0, Constants.POLICY_ID_LENGTH)))));
    return AccountBalanceResponse.builder()
            .blockIdentifier(BlockIdentifier.builder()
                    .hash(block.getHash())
                    .index(block.getNumber())
                    .build())
            .balances(amounts)
            .build();
  }

  public static AccountBalanceResponse mapToStakeAddressBalanceResponse(Block block, StakeAddressBalance balance) {
    return AccountBalanceResponse.builder()
            .blockIdentifier(BlockIdentifier.builder()
                    .hash(block.getHash())
                    .index(block.getNumber())
                    .build())
            .balances(List.of(Objects.requireNonNull(mapAmount(balance.getQuantity().toString()))))
            .build();
  }

  public static AccountCoinsResponse mapToAccountCoinsResponse(Block block, List<Utxo> utxos) {
    return AccountCoinsResponse.builder()
        .blockIdentifier(BlockIdentifier.builder()
            .hash(block.getHash())
            .index(block.getNumber())
            .build())
<<<<<<< HEAD
        .coins(utxos.stream().map(utxo -> Coin.builder()
                .coinIdentifier(CoinIdentifier.builder()
                    .identifier(utxo.getTxHash() + ":" + utxo.getOutputIndex())
                    .build())
                .amount(Amount.builder()
                    .value(utxo.getAmounts().getFirst().getQuantity().toString())//) // TODO stream through amount list
                    .currency(Currency.builder()
                        .symbol(utxo.getAmounts().getFirst().getUnit())  // TODO stream through amount list
                        .decimals(Constants.MULTI_ASSET_DECIMALS)
                        .build())
                    .build())
                .build())
=======
        .coins(utxos.stream().map(utxo -> {
              Amt adaAsset = utxo.getAmounts().stream()
                  .filter(amt -> Constants.LOVELACE.equals(amt.getAssetName()))
                  .findFirst()
                  .orElseGet(() -> new Amt(null, null, Constants.ADA, BigInteger.ZERO));
              return Coin.builder()
                  .coinIdentifier(CoinIdentifier.builder()
                      .identifier(utxo.getTxHash() + ":" + utxo.getOutputIndex())
                      .build())
                  .amount(Amount.builder()
                      .value(adaAsset.getQuantity().toString()) // In the DB only Lovelace are persisted.
                      .currency(Currency.builder()
                          .symbol(Constants.ADA)
                          .decimals(Constants.ADA_DECIMALS)
                          .build())
                      .build())
                  .metadata(mapCoinMetadata(utxo))
                  .build();
            })
>>>>>>> f4164ca9
            .toList())
        .build();
  }

  @Nullable
  private static Map<String, List<CoinTokens>> mapCoinMetadata(Utxo utxo) {
    String key = utxo.getTxHash() + ":" + utxo.getOutputIndex();
    List<CoinTokens> coinTokens =
        utxo.getAmounts().stream()
            .filter(Objects::nonNull)
            .filter(amount -> amount.getPolicyId() != null
                && amount.getAssetName() != null
                && amount.getQuantity() != null)
            .map(amount -> {
              CoinTokens tokens = new CoinTokens();
              tokens.setPolicyId(amount.getPolicyId());
              tokens.setTokens(List.of(mapAmount(amount.getQuantity().toString(),
                  // unit = assetName + policyId. To get the symbol policy ID must be removed from Unit. According to CIP67
                  amount.getUnit().replace(amount.getPolicyId(), ""),
                  Constants.MULTI_ASSET_DECIMALS, new CurrencyMetadata(amount.getPolicyId()))));
              return tokens;
            })
            .toList();
    return coinTokens.isEmpty() ? null : Map.of(key, coinTokens);
  }

  public ConstructionMetadataResponse mapToMetadataResponse(ProtocolParams protocolParams, Long ttl, Long suggestedFee) {
    return ConstructionMetadataResponse.builder()
            .metadata(ConstructionMetadataResponseMetadata.builder()
                .ttl(new BigDecimal(ttl))
                .protocolParameters(protocolParamsToRosettaProtocolParameters.toProtocolParameters(protocolParams))
                .build())
            .suggestedFee(List.of(Amount.builder()
                            .value(suggestedFee.toString())
                            .currency(Currency.builder()
                                    .decimals(Constants.ADA_DECIMALS)
                                    .symbol(Constants.ADA)
                                    .build())
                    .build()))
            .build();
  }

  public static List<Signatures> mapRosettaSignatureToSignaturesList(List<Signature> signatures) {
    return signatures.stream().map(signature -> {
      String chainCode = null;
      String address = null;
      AccountIdentifier accountIdentifier = signature.getSigningPayload().getAccountIdentifier();
      if(!ObjectUtils.isEmpty(accountIdentifier)) {
        chainCode = accountIdentifier.getMetadata().getChainCode();
        address = accountIdentifier.getAddress();
      }
      return new Signatures(signature.getHexBytes(), signature.getPublicKey().getHexBytes(), chainCode, address);
    }).toList();
  }
}




<|MERGE_RESOLUTION|>--- conflicted
+++ resolved
@@ -45,14 +45,11 @@
 import org.cardanofoundation.rosetta.common.enumeration.NetworkEnum;
 import org.cardanofoundation.rosetta.common.model.cardano.crypto.Signatures;
 import org.cardanofoundation.rosetta.common.util.Constants;
-<<<<<<< HEAD
 import org.cardanofoundation.rosetta.api.block.model.domain.ProtocolParams;
 import org.cardanofoundation.rosetta.common.enumeration.NetworkEnum;
 import org.openapitools.client.model.*;
 import org.openapitools.client.model.Currency;
 import java.util.*;
-=======
->>>>>>> f4164ca9
 
 
 @Slf4j
@@ -196,20 +193,6 @@
             .hash(block.getHash())
             .index(block.getNumber())
             .build())
-<<<<<<< HEAD
-        .coins(utxos.stream().map(utxo -> Coin.builder()
-                .coinIdentifier(CoinIdentifier.builder()
-                    .identifier(utxo.getTxHash() + ":" + utxo.getOutputIndex())
-                    .build())
-                .amount(Amount.builder()
-                    .value(utxo.getAmounts().getFirst().getQuantity().toString())//) // TODO stream through amount list
-                    .currency(Currency.builder()
-                        .symbol(utxo.getAmounts().getFirst().getUnit())  // TODO stream through amount list
-                        .decimals(Constants.MULTI_ASSET_DECIMALS)
-                        .build())
-                    .build())
-                .build())
-=======
         .coins(utxos.stream().map(utxo -> {
               Amt adaAsset = utxo.getAmounts().stream()
                   .filter(amt -> Constants.LOVELACE.equals(amt.getAssetName()))
@@ -229,7 +212,6 @@
                   .metadata(mapCoinMetadata(utxo))
                   .build();
             })
->>>>>>> f4164ca9
             .toList())
         .build();
   }
