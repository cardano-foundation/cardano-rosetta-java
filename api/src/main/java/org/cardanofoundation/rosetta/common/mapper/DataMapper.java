--- conflicted
+++ resolved
@@ -190,15 +190,9 @@
    * @param balances The balances of the addresses
    * @return The Rosetta compatible AccountBalanceResponse
    */
-<<<<<<< HEAD
-  public static AccountBalanceResponse mapToAccountBalanceResponse(BlockDto block, List<AddressBalanceDTO> balances) {
+  public static AccountBalanceResponse mapToAccountBalanceResponse(Block block, List<AddressBalanceDTO> balances) {
     List<AddressBalanceDTO> nonLovelaceBalances = balances.stream().filter(balance -> !balance.assetName().equals(Constants.LOVELACE)).toList();
     long sum = balances.stream().filter(balance -> balance.assetName().equals(Constants.LOVELACE)).mapToLong(value -> value.quantity().longValue()).sum();
-=======
-  public static AccountBalanceResponse mapToAccountBalanceResponse(Block block, List<AddressBalanceDTO> balances) {
-    List<AddressBalanceDTO> nonLovelaceBalances = balances.stream().filter(balance -> !balance.getAssetName().equals(Constants.LOVELACE)).toList();
-    long sum = balances.stream().filter(balance -> balance.getAssetName().equals(Constants.LOVELACE)).mapToLong(value -> value.getQuantity().longValue()).sum();
->>>>>>> 0f64cdd6
     List<Amount> amounts = new ArrayList<>();
     if (sum > 0) {
       amounts.add(mapAmount(String.valueOf(sum)));
@@ -223,12 +217,8 @@
             .build();
   }
 
-<<<<<<< HEAD
-  public static AccountCoinsResponse mapToAccountCoinsResponse(BlockDto block,
+  public static AccountCoinsResponse mapToAccountCoinsResponse(Block block,
       List<UtxoDto> utxos) {
-=======
-  public static AccountCoinsResponse mapToAccountCoinsResponse(Block block, List<UtxoDto> utxos) {
->>>>>>> 0f64cdd6
     return AccountCoinsResponse.builder()
         .blockIdentifier(BlockIdentifier.builder()
             .hash(block.getHash())
