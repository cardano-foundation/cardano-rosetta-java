--- conflicted
+++ resolved
@@ -83,11 +83,7 @@
     mp.map(f -> status.getStatus(), Operation::setStatus);
     mp.<Long>map(f -> index, (d, v) -> d.getOperationIdentifier().setIndex(v));
     mp.<String>map(Utxo::getOwnerAddr, (d, v) -> d.getAccount().setAddress(v));
-<<<<<<< HEAD
-//    mp.map(Utxo::getLovelaceAmount, (d, v) -> d.getAmount().setValue(String.valueOf(v))); // will be fixed in the future and replaced with the right value
-=======
     mp.<String>map( f -> getAdaAmount(model, input), (d, v) -> d.getAmount().setValue(v));
->>>>>>> e61725a5
     mp.<String>map(f -> ADA, (d, v) -> d.getAmount().getCurrency().setSymbol(v));
     mp.<Integer>map(f -> ADA_DECIMALS, (d, v) -> d.getAmount().getCurrency().setDecimals(v));
     mp.<String>map(f -> model.getTxHash() + ":" + model.getOutputIndex(),
