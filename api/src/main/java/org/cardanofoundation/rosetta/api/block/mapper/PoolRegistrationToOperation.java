package org.cardanofoundation.rosetta.api.block.mapper;

<<<<<<< HEAD
import lombok.AllArgsConstructor;

import org.modelmapper.ModelMapper;
import org.openapitools.client.model.AccountIdentifier;
import org.openapitools.client.model.Operation;
import org.openapitools.client.model.OperationIdentifier;
import org.openapitools.client.model.OperationMetadata;
=======
import org.mapstruct.Mapper;
import org.mapstruct.Mapping;
import org.openapitools.client.model.Operation;
>>>>>>> 17aebb11
import org.openapitools.client.model.OperationStatus;

import org.cardanofoundation.rosetta.api.block.model.domain.PoolRegistration;
<<<<<<< HEAD
import org.cardanofoundation.rosetta.common.annotation.OpenApiMapper;
import org.cardanofoundation.rosetta.common.enumeration.OperationType;

@OpenApiMapper
@AllArgsConstructor
public class PoolRegistrationToOperation extends AbstractToOperation<PoolRegistration> {

  final ModelMapper modelMapper;

  @Override
  public Operation toDto(PoolRegistration model, OperationStatus status, int index) {
    return modelMapper.typeMap(PoolRegistration.class, Operation.class)
        .setPostConverter(ctx -> {
          var d = ctx.getDestination();
          d.setMetadata(new OperationMetadata());
          d.setAccount(new AccountIdentifier());
          d.setOperationIdentifier(new OperationIdentifier());

          d.getAccount().setAddress(ctx.getSource().getPoolId());
          d.setType(OperationType.POOL_REGISTRATION.getValue());
          d.setStatus(status.getStatus());
          d.getOperationIdentifier().setIndex((long)index);

          ctx.getDestination().getMetadata().setDepositAmount(getDepositAmount());
          ctx.getDestination().getMetadata()
              .setPoolRegistrationParams(new PoolRegistrationParams());
          var params = ctx.getDestination().getMetadata().getPoolRegistrationParams();
          params.setPledge(ctx.getSource().getPledge());
          params.setCost(ctx.getSource().getCost());
          params.setPoolOwners(ctx.getSource().getOwners().stream().toList());
          params.setMarginPercentage(ctx.getSource().getMargin());
          params.setRelays(ctx.getSource().getRelays());
          params.setVrfKeyHash(ctx.getSource().getVrfKeyHash());
          params.setRewardAddress(ctx.getSource().getRewardAccount());
          return d;
        })
        .map(model);
  }

=======
import org.cardanofoundation.rosetta.common.mapper.util.BaseMapper;
import org.cardanofoundation.rosetta.common.mapper.util.MapperUtils;
import org.cardanofoundation.rosetta.common.util.Constants;

@Mapper(config = BaseMapper.class, uses = {MapperUtils.class})
public interface PoolRegistrationToOperation {

  @Mapping(target = "type", constant = Constants.OPERATION_TYPE_POOL_REGISTRATION)
  @Mapping(target = "status", source = "status.status")
  @Mapping(target = "account.address", source = "model.poolId")
  @Mapping(target = "operationIdentifier", source = "index", qualifiedByName = "OperationIdentifier")
  @Mapping(target = "metadata.depositAmount", expression = "java(mapperUtils.getDepositAmountPool())")
  @Mapping(target = "metadata.poolRegistrationParams.pledge", source = "model.pledge")
  @Mapping(target = "metadata.poolRegistrationParams.cost", source = "model.cost")
  @Mapping(target = "metadata.poolRegistrationParams.poolOwners", source = "model.owners")
  @Mapping(target = "metadata.poolRegistrationParams.marginPercentage", source = "model.margin")
  @Mapping(target = "metadata.poolRegistrationParams.relays", source = "model.relays")
  @Mapping(target = "metadata.poolRegistrationParams.vrfKeyHash", source = "model.vrfKeyHash")
  @Mapping(target = "metadata.poolRegistrationParams.rewardAddress", source = "model.rewardAccount")
  Operation toDto(PoolRegistration model, OperationStatus status, int index);
>>>>>>> 17aebb11

}<|MERGE_RESOLUTION|>--- conflicted
+++ resolved
@@ -1,62 +1,11 @@
 package org.cardanofoundation.rosetta.api.block.mapper;
 
-<<<<<<< HEAD
-import lombok.AllArgsConstructor;
-
-import org.modelmapper.ModelMapper;
-import org.openapitools.client.model.AccountIdentifier;
-import org.openapitools.client.model.Operation;
-import org.openapitools.client.model.OperationIdentifier;
-import org.openapitools.client.model.OperationMetadata;
-=======
 import org.mapstruct.Mapper;
 import org.mapstruct.Mapping;
 import org.openapitools.client.model.Operation;
->>>>>>> 17aebb11
 import org.openapitools.client.model.OperationStatus;
 
 import org.cardanofoundation.rosetta.api.block.model.domain.PoolRegistration;
-<<<<<<< HEAD
-import org.cardanofoundation.rosetta.common.annotation.OpenApiMapper;
-import org.cardanofoundation.rosetta.common.enumeration.OperationType;
-
-@OpenApiMapper
-@AllArgsConstructor
-public class PoolRegistrationToOperation extends AbstractToOperation<PoolRegistration> {
-
-  final ModelMapper modelMapper;
-
-  @Override
-  public Operation toDto(PoolRegistration model, OperationStatus status, int index) {
-    return modelMapper.typeMap(PoolRegistration.class, Operation.class)
-        .setPostConverter(ctx -> {
-          var d = ctx.getDestination();
-          d.setMetadata(new OperationMetadata());
-          d.setAccount(new AccountIdentifier());
-          d.setOperationIdentifier(new OperationIdentifier());
-
-          d.getAccount().setAddress(ctx.getSource().getPoolId());
-          d.setType(OperationType.POOL_REGISTRATION.getValue());
-          d.setStatus(status.getStatus());
-          d.getOperationIdentifier().setIndex((long)index);
-
-          ctx.getDestination().getMetadata().setDepositAmount(getDepositAmount());
-          ctx.getDestination().getMetadata()
-              .setPoolRegistrationParams(new PoolRegistrationParams());
-          var params = ctx.getDestination().getMetadata().getPoolRegistrationParams();
-          params.setPledge(ctx.getSource().getPledge());
-          params.setCost(ctx.getSource().getCost());
-          params.setPoolOwners(ctx.getSource().getOwners().stream().toList());
-          params.setMarginPercentage(ctx.getSource().getMargin());
-          params.setRelays(ctx.getSource().getRelays());
-          params.setVrfKeyHash(ctx.getSource().getVrfKeyHash());
-          params.setRewardAddress(ctx.getSource().getRewardAccount());
-          return d;
-        })
-        .map(model);
-  }
-
-=======
 import org.cardanofoundation.rosetta.common.mapper.util.BaseMapper;
 import org.cardanofoundation.rosetta.common.mapper.util.MapperUtils;
 import org.cardanofoundation.rosetta.common.util.Constants;
@@ -77,6 +26,5 @@
   @Mapping(target = "metadata.poolRegistrationParams.vrfKeyHash", source = "model.vrfKeyHash")
   @Mapping(target = "metadata.poolRegistrationParams.rewardAddress", source = "model.rewardAccount")
   Operation toDto(PoolRegistration model, OperationStatus status, int index);
->>>>>>> 17aebb11
 
 }