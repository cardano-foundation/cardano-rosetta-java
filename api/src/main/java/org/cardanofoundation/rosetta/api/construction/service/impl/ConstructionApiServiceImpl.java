package org.cardanofoundation.rosetta.api.construction.service.impl;

import co.nstant.in.cbor.CborException;
import co.nstant.in.cbor.model.Array;
import co.nstant.in.cbor.model.UnicodeString;
import com.bloxbean.cardano.client.exception.AddressExcepion;
import com.bloxbean.cardano.client.exception.CborSerializationException;
<<<<<<< HEAD
import java.util.List;
=======
import java.util.Optional;
>>>>>>> b2501905
import lombok.RequiredArgsConstructor;
import lombok.extern.slf4j.Slf4j;
import org.apache.commons.lang3.ObjectUtils;
import org.cardanofoundation.rosetta.api.block.model.entity.ProtocolParams;
import org.cardanofoundation.rosetta.common.enumeration.NetworkIdentifierType;
<<<<<<< HEAD
import org.cardanofoundation.rosetta.common.exception.ExceptionFactory;
=======
>>>>>>> b2501905
import org.cardanofoundation.rosetta.common.mapper.DataMapper;
import org.cardanofoundation.rosetta.common.enumeration.AddressType;

import org.cardanofoundation.rosetta.common.enumeration.NetworkEnum;
import org.cardanofoundation.rosetta.common.model.cardano.transaction.UnsignedTransaction;
import org.cardanofoundation.rosetta.common.services.CardanoAddressService;
import org.cardanofoundation.rosetta.common.services.CardanoConfigService;
import org.cardanofoundation.rosetta.common.services.CardanoService;
import org.cardanofoundation.rosetta.api.construction.service.ConstructionApiService;
import org.cardanofoundation.rosetta.common.services.LedgerDataProviderService;
<<<<<<< HEAD
import org.cardanofoundation.rosetta.common.util.CborEncodeUtil;
=======
import org.cardanofoundation.rosetta.common.util.Constants;
>>>>>>> b2501905
import org.openapitools.client.model.*;
import org.springframework.stereotype.Service;

import java.io.IOException;
import java.util.Map;

@Service
@Slf4j
@RequiredArgsConstructor
public class ConstructionApiServiceImpl implements ConstructionApiService {

  private final CardanoAddressService cardanoAddressService;
  private final CardanoService cardanoService;
  private final LedgerDataProviderService ledgerService;
<<<<<<< HEAD
  private final CardanoConfigService cardanoConfigService;
  private final DataMapper dataMapper;

  @Override
  public ConstructionDeriveResponse constructionDeriveService(
      ConstructionDeriveRequest constructionDeriveRequest)
      throws IllegalAccessException, CborSerializationException {
    PublicKey publicKey = constructionDeriveRequest.getPublicKey();
    log.info("Deriving address for public key: {}", publicKey);
    NetworkEnum network = NetworkEnum.fromValue(
        constructionDeriveRequest.getNetworkIdentifier().getNetwork());
    if (network == null) {
      throw new IllegalAccessException("Invalid network");
    }
    // casting unspecific rosetta specification to cardano specific metadata
    ConstructionDeriveMetadata metadata = constructionDeriveRequest.getMetadata();
    // Default address type is enterprise
    AddressType addressType =
        metadata.getAddressType() != null ? AddressType.findByValue(metadata.getAddressType())
            : null;
    addressType = addressType != null ? addressType : AddressType.ENTERPRISE;

    PublicKey stakingCredential = null;
    if (addressType == AddressType.BASE) {
      if (metadata.getStakingCredential() == null) {
        throw new IllegalAccessException("Staking credential is required for base address");
      }
      stakingCredential = metadata.getStakingCredential();
    }
    String address = cardanoAddressService.getCardanoAddress(addressType, stakingCredential,
        publicKey, network);
    return new ConstructionDeriveResponse(null, new AccountIdentifier(address, null, null), null);
  }

  @Override
  public ConstructionPreprocessResponse constructionPreprocessService(
      ConstructionPreprocessRequest constructionPreprocessRequest)
      throws IOException, AddressExcepion, CborSerializationException, CborException {
    NetworkIdentifier networkIdentifier = constructionPreprocessRequest.getNetworkIdentifier();
    // casting unspecific rosetta specification to cardano specific metadata
    ConstructionPreprocessMetadata metadata = constructionPreprocessRequest.getMetadata();
    Double relativeTtl = cardanoService.calculateRelativeTtl(metadata.getRelativeTtl() != null ? metadata.getRelativeTtl().doubleValue() : null);
    Double transactionSize = cardanoService.calculateTxSize(
        NetworkIdentifierType.findByName(networkIdentifier.getNetwork()),
        constructionPreprocessRequest.getOperations(), 0,
        ObjectUtils.isEmpty(constructionPreprocessRequest.getMetadata()) ? null
            : metadata.getDepositParameters());
    Map<String, Double> response = Map.of("relative_ttl", relativeTtl, "transaction_size",
        transactionSize);
    return new ConstructionPreprocessResponse(response, null);
  }

  @Override
  public ConstructionMetadataResponse constructionMetadataService(
      ConstructionMetadataRequest constructionMetadataRequest)
      throws CborException, CborSerializationException {
    Map<String, Object> options = (Map<String, Object>) constructionMetadataRequest.getOptions();
    Double relativeTtl = (Double) options.get("relative_ttl");
    Double txSize = (Double) options.get("transaction_size");
    log.debug("[constructionMetadata] Calculating ttl based on {} relative ttl", relativeTtl);
    Long ttl = cardanoService.calculateTtl(relativeTtl.longValue());
    log.debug("[constructionMetadata] ttl is {}", ttl);
    log.debug("[constructionMetadata] updating tx size from {}", txSize);
    Long updatedTxSize = cardanoService.updateTxSize(txSize.longValue(), 0L, ttl);
    log.debug("[constructionMetadata] updated txSize size is ${updatedTxSize}");
    ProtocolParams protocolParams = ledgerService.findProtocolParametersFromIndexerAndConfig();
    log.debug("[constructionMetadata] received protocol parameters from block-service {}",
        protocolParams);
    Long suggestedFee = cardanoService.calculateTxMinimumFee(updatedTxSize, protocolParams);
    log.debug("[constructionMetadata] suggested fee is ${suggestedFee}");
    return DataMapper.mapToMetadataResponse(protocolParams, ttl, suggestedFee);
  }

  @Override
  public ConstructionPayloadsResponse constructionPayloadsService(
      ConstructionPayloadsRequest constructionPayloadsRequest)
      throws CborException, AddressExcepion, IOException, CborSerializationException {
    int ttl = constructionPayloadsRequest.getMetadata().getTtl();
    List<Operation> operations = constructionPayloadsRequest.getOperations();

    checkOperationsHaveIdentifier(operations);

    NetworkIdentifierType networkIdentifier = NetworkIdentifierType.findByName(constructionPayloadsRequest.getNetworkIdentifier().getNetwork());
    log.info(operations + "[constuctionPayloads] Operations about to be processed");

    ProtocolParameters protocolParameters = constructionPayloadsRequest.getMetadata()
        .getProtocolParameters();
    String keyDeposit;
    String poolDeposit;
    // TODO need to convert OpenAPI ProcotolParameters to domain ProtocolParams. Then merge with the one from indexer/config
    if(protocolParameters != null) {
      keyDeposit = protocolParameters.getKeyDeposit();
      poolDeposit = protocolParameters.getPoolDeposit();
    } else {
      ProtocolParams protocolParametersFromIndexerAndConfig = ledgerService.findProtocolParametersFromIndexerAndConfig();
      keyDeposit = protocolParametersFromIndexerAndConfig.getKeyDeposit().toString();
      poolDeposit = protocolParametersFromIndexerAndConfig.getPoolDeposit().toString();
    }

    UnsignedTransaction unsignedTransaction = cardanoService.createUnsignedTransaction(
        networkIdentifier, operations, ttl,
        new DepositParameters(keyDeposit,
            poolDeposit));
    List<SigningPayload> payloads = cardanoService.constructPayloadsForTransactionBody(
        unsignedTransaction.getHash(), unsignedTransaction.getAddresses());
    String unsignedTransactionString = CborEncodeUtil.encodeExtraData(
        unsignedTransaction.getBytes(),
        constructionPayloadsRequest.getOperations(),
            unsignedTransaction.getMetadata());
    return new ConstructionPayloadsResponse(unsignedTransactionString, payloads);
  }

  private static void checkOperationsHaveIdentifier(List<Operation> operations) {
    for (int i = 0; i < operations.size(); i++) {
      if (operations.get(i).getOperationIdentifier() == null) {
        throw ExceptionFactory.unspecifiedError(
            "body[" + i + "]" + " should have required property operation_identifier");
      }
    }
  }

  @Override
  public ConstructionParseResponse constructionParseService(
      ConstructionParseRequest constructionParseRequest) {
    return null;
  }

  @Override
  public ConstructionCombineResponse constructionCombineService(
      ConstructionCombineRequest constructionCombineRequest) {
    return null;
  }

  @Override
  public TransactionIdentifierResponse constructionHashService(
      ConstructionHashRequest constructionHashRequest) {
    Array array = cardanoService.decodeExtraData(constructionHashRequest.getSignedTransaction());
    log.info("[constructionHash] About to get hash of signed transaction");
    String transactionHash = cardanoService.getHashOfSignedTransaction(
        ((UnicodeString) array.getDataItems().getFirst()).getString());
    log.info("[constructionHash] About to return hash of signed transaction");
    return new TransactionIdentifierResponse(new TransactionIdentifier(transactionHash), null);
  }

=======
  private final DataMapper dataMapper;

  @Override
  public ConstructionDeriveResponse constructionDeriveService(
      ConstructionDeriveRequest constructionDeriveRequest)
      throws IllegalAccessException {
    PublicKey publicKey = constructionDeriveRequest.getPublicKey();
    log.info("Deriving address for public key: {}", publicKey);
    NetworkEnum network = Optional.ofNullable(NetworkEnum.fromValue(
        constructionDeriveRequest.getNetworkIdentifier().getNetwork())).orElseThrow(() -> new IllegalAccessException("Invalid network"));
    // casting unspecific rosetta specification to cardano specific metadata
    ConstructionDeriveMetadata metadata = constructionDeriveRequest.getMetadata();
    // Default address type is enterprise
    AddressType addressType =
        metadata.getAddressType() != null ? AddressType.findByValue(metadata.getAddressType())
            : null;
    addressType = addressType != null ? addressType : AddressType.ENTERPRISE;

    PublicKey stakingCredential = null;
    if (addressType == AddressType.BASE) {
      stakingCredential = Optional.ofNullable(metadata.getStakingCredential())
          .orElseThrow(() -> new IllegalAccessException("Staking credential is required for base address"));
    }
    String address = cardanoAddressService.getCardanoAddress(addressType, stakingCredential,
        publicKey, network);
    return new ConstructionDeriveResponse(null, new AccountIdentifier(address, null, null), null);
  }

  @Override
  public ConstructionPreprocessResponse constructionPreprocessService(
      ConstructionPreprocessRequest constructionPreprocessRequest)
      throws IOException, AddressExcepion, CborSerializationException, CborException {
    NetworkIdentifier networkIdentifier = constructionPreprocessRequest.getNetworkIdentifier();
    ConstructionPreprocessMetadata metadata = constructionPreprocessRequest.getMetadata();
    Double relativeTtl = cardanoService.checkOrReturnDefaultTtl(metadata.getRelativeTtl());
    Double transactionSize = cardanoService.calculateTxSize(
        NetworkIdentifierType.findByName(networkIdentifier.getNetwork()),
        constructionPreprocessRequest.getOperations(), 0,
        metadata.getDepositParameters());
    Map<String, Double> response = Map.of(Constants.RELATIVE_TTL, relativeTtl,
        Constants.TRANSACTION_SIZE,
        transactionSize);
    return new ConstructionPreprocessResponse(response, null);
  }

  @Override
  public ConstructionMetadataResponse constructionMetadataService(
      ConstructionMetadataRequest constructionMetadataRequest)
      throws CborException, CborSerializationException {
    Map<String, Object> options = (Map<String, Object>) constructionMetadataRequest.getOptions();
    Double relativeTtl = (Double) options.get(Constants.RELATIVE_TTL);
    Double txSize = (Double) options.get(Constants.TRANSACTION_SIZE);
    log.debug("[constructionMetadata] Calculating ttl based on {} relative ttl", relativeTtl);
    Long ttl = cardanoService.calculateTtl(relativeTtl.longValue());
    log.debug("[constructionMetadata] ttl is {}", ttl);
    log.debug("[constructionMetadata] updating tx size from {}", txSize);
    Long updatedTxSize = cardanoService.updateTxSize(txSize.longValue(), 0L, ttl);
    log.debug("[constructionMetadata] updated txSize size is ${updatedTxSize}");
    ProtocolParams protocolParams = ledgerService.findProtocolParametersFromIndexerAndConfig();
    log.debug("[constructionMetadata] received protocol parameters from block-service {}",
        protocolParams);
    Long suggestedFee = cardanoService.calculateTxMinimumFee(updatedTxSize, protocolParams);
    log.debug("[constructionMetadata] suggested fee is ${suggestedFee}");
    return DataMapper.mapToMetadataResponse(protocolParams, ttl, suggestedFee);
  }

  @Override
  public ConstructionPayloadsResponse constructionPayloadsService(
      ConstructionPayloadsRequest constructionPayloadsRequest) {
    return null;
  }

  @Override
  public ConstructionParseResponse constructionParseService(
      ConstructionParseRequest constructionParseRequest) {
    return null;
  }

  @Override
  public ConstructionCombineResponse constructionCombineService(
      ConstructionCombineRequest constructionCombineRequest) {
    return null;
  }

  @Override
  public TransactionIdentifierResponse constructionHashService(
      ConstructionHashRequest constructionHashRequest) {
    Array array = cardanoService.decodeExtraData(constructionHashRequest.getSignedTransaction());
    log.info("[constructionHash] About to get hash of signed transaction");
    String transactionHash = cardanoService.getHashOfSignedTransaction(
        ((UnicodeString) array.getDataItems().getFirst()).getString());
    log.info("[constructionHash] About to return hash of signed transaction");
    return new TransactionIdentifierResponse(new TransactionIdentifier(transactionHash), null);
  }

>>>>>>> b2501905
  @Override
  public TransactionIdentifierResponse constructionSubmitService(
      ConstructionSubmitRequest constructionSubmitRequest) {
    return null;
  }
}<|MERGE_RESOLUTION|>--- conflicted
+++ resolved
@@ -5,20 +5,15 @@
 import co.nstant.in.cbor.model.UnicodeString;
 import com.bloxbean.cardano.client.exception.AddressExcepion;
 import com.bloxbean.cardano.client.exception.CborSerializationException;
-<<<<<<< HEAD
 import java.util.List;
-=======
 import java.util.Optional;
->>>>>>> b2501905
 import lombok.RequiredArgsConstructor;
 import lombok.extern.slf4j.Slf4j;
 import org.apache.commons.lang3.ObjectUtils;
 import org.cardanofoundation.rosetta.api.block.model.entity.ProtocolParams;
 import org.cardanofoundation.rosetta.common.enumeration.NetworkIdentifierType;
-<<<<<<< HEAD
+import org.cardanofoundation.rosetta.common.enumeration.NetworkIdentifierType;
 import org.cardanofoundation.rosetta.common.exception.ExceptionFactory;
-=======
->>>>>>> b2501905
 import org.cardanofoundation.rosetta.common.mapper.DataMapper;
 import org.cardanofoundation.rosetta.common.enumeration.AddressType;
 
@@ -29,11 +24,8 @@
 import org.cardanofoundation.rosetta.common.services.CardanoService;
 import org.cardanofoundation.rosetta.api.construction.service.ConstructionApiService;
 import org.cardanofoundation.rosetta.common.services.LedgerDataProviderService;
-<<<<<<< HEAD
+import org.cardanofoundation.rosetta.common.util.Constants;
 import org.cardanofoundation.rosetta.common.util.CborEncodeUtil;
-=======
-import org.cardanofoundation.rosetta.common.util.Constants;
->>>>>>> b2501905
 import org.openapitools.client.model.*;
 import org.springframework.stereotype.Service;
 
@@ -48,21 +40,17 @@
   private final CardanoAddressService cardanoAddressService;
   private final CardanoService cardanoService;
   private final LedgerDataProviderService ledgerService;
-<<<<<<< HEAD
   private final CardanoConfigService cardanoConfigService;
   private final DataMapper dataMapper;
 
   @Override
   public ConstructionDeriveResponse constructionDeriveService(
       ConstructionDeriveRequest constructionDeriveRequest)
-      throws IllegalAccessException, CborSerializationException {
+      throws IllegalAccessException {
     PublicKey publicKey = constructionDeriveRequest.getPublicKey();
     log.info("Deriving address for public key: {}", publicKey);
-    NetworkEnum network = NetworkEnum.fromValue(
-        constructionDeriveRequest.getNetworkIdentifier().getNetwork());
-    if (network == null) {
-      throw new IllegalAccessException("Invalid network");
-    }
+    NetworkEnum network = Optional.ofNullable(NetworkEnum.fromValue(
+        constructionDeriveRequest.getNetworkIdentifier().getNetwork())).orElseThrow(() -> new IllegalAccessException("Invalid network"));
     // casting unspecific rosetta specification to cardano specific metadata
     ConstructionDeriveMetadata metadata = constructionDeriveRequest.getMetadata();
     // Default address type is enterprise
@@ -73,10 +61,8 @@
 
     PublicKey stakingCredential = null;
     if (addressType == AddressType.BASE) {
-      if (metadata.getStakingCredential() == null) {
-        throw new IllegalAccessException("Staking credential is required for base address");
-      }
-      stakingCredential = metadata.getStakingCredential();
+      stakingCredential = Optional.ofNullable(metadata.getStakingCredential())
+          .orElseThrow(() -> new IllegalAccessException("Staking credential is required for base address"));
     }
     String address = cardanoAddressService.getCardanoAddress(addressType, stakingCredential,
         publicKey, network);
@@ -88,15 +74,14 @@
       ConstructionPreprocessRequest constructionPreprocessRequest)
       throws IOException, AddressExcepion, CborSerializationException, CborException {
     NetworkIdentifier networkIdentifier = constructionPreprocessRequest.getNetworkIdentifier();
-    // casting unspecific rosetta specification to cardano specific metadata
     ConstructionPreprocessMetadata metadata = constructionPreprocessRequest.getMetadata();
-    Double relativeTtl = cardanoService.calculateRelativeTtl(metadata.getRelativeTtl() != null ? metadata.getRelativeTtl().doubleValue() : null);
+    Double relativeTtl = cardanoService.checkOrReturnDefaultTtl(metadata.getRelativeTtl());
     Double transactionSize = cardanoService.calculateTxSize(
         NetworkIdentifierType.findByName(networkIdentifier.getNetwork()),
         constructionPreprocessRequest.getOperations(), 0,
-        ObjectUtils.isEmpty(constructionPreprocessRequest.getMetadata()) ? null
-            : metadata.getDepositParameters());
-    Map<String, Double> response = Map.of("relative_ttl", relativeTtl, "transaction_size",
+        metadata.getDepositParameters());
+    Map<String, Double> response = Map.of(Constants.RELATIVE_TTL, relativeTtl,
+        Constants.TRANSACTION_SIZE,
         transactionSize);
     return new ConstructionPreprocessResponse(response, null);
   }
@@ -106,8 +91,8 @@
       ConstructionMetadataRequest constructionMetadataRequest)
       throws CborException, CborSerializationException {
     Map<String, Object> options = (Map<String, Object>) constructionMetadataRequest.getOptions();
-    Double relativeTtl = (Double) options.get("relative_ttl");
-    Double txSize = (Double) options.get("transaction_size");
+    Double relativeTtl = (Double) options.get(Constants.RELATIVE_TTL);
+    Double txSize = (Double) options.get(Constants.TRANSACTION_SIZE);
     log.debug("[constructionMetadata] Calculating ttl based on {} relative ttl", relativeTtl);
     Long ttl = cardanoService.calculateTtl(relativeTtl.longValue());
     log.debug("[constructionMetadata] ttl is {}", ttl);
@@ -193,103 +178,6 @@
     return new TransactionIdentifierResponse(new TransactionIdentifier(transactionHash), null);
   }
 
-=======
-  private final DataMapper dataMapper;
-
-  @Override
-  public ConstructionDeriveResponse constructionDeriveService(
-      ConstructionDeriveRequest constructionDeriveRequest)
-      throws IllegalAccessException {
-    PublicKey publicKey = constructionDeriveRequest.getPublicKey();
-    log.info("Deriving address for public key: {}", publicKey);
-    NetworkEnum network = Optional.ofNullable(NetworkEnum.fromValue(
-        constructionDeriveRequest.getNetworkIdentifier().getNetwork())).orElseThrow(() -> new IllegalAccessException("Invalid network"));
-    // casting unspecific rosetta specification to cardano specific metadata
-    ConstructionDeriveMetadata metadata = constructionDeriveRequest.getMetadata();
-    // Default address type is enterprise
-    AddressType addressType =
-        metadata.getAddressType() != null ? AddressType.findByValue(metadata.getAddressType())
-            : null;
-    addressType = addressType != null ? addressType : AddressType.ENTERPRISE;
-
-    PublicKey stakingCredential = null;
-    if (addressType == AddressType.BASE) {
-      stakingCredential = Optional.ofNullable(metadata.getStakingCredential())
-          .orElseThrow(() -> new IllegalAccessException("Staking credential is required for base address"));
-    }
-    String address = cardanoAddressService.getCardanoAddress(addressType, stakingCredential,
-        publicKey, network);
-    return new ConstructionDeriveResponse(null, new AccountIdentifier(address, null, null), null);
-  }
-
-  @Override
-  public ConstructionPreprocessResponse constructionPreprocessService(
-      ConstructionPreprocessRequest constructionPreprocessRequest)
-      throws IOException, AddressExcepion, CborSerializationException, CborException {
-    NetworkIdentifier networkIdentifier = constructionPreprocessRequest.getNetworkIdentifier();
-    ConstructionPreprocessMetadata metadata = constructionPreprocessRequest.getMetadata();
-    Double relativeTtl = cardanoService.checkOrReturnDefaultTtl(metadata.getRelativeTtl());
-    Double transactionSize = cardanoService.calculateTxSize(
-        NetworkIdentifierType.findByName(networkIdentifier.getNetwork()),
-        constructionPreprocessRequest.getOperations(), 0,
-        metadata.getDepositParameters());
-    Map<String, Double> response = Map.of(Constants.RELATIVE_TTL, relativeTtl,
-        Constants.TRANSACTION_SIZE,
-        transactionSize);
-    return new ConstructionPreprocessResponse(response, null);
-  }
-
-  @Override
-  public ConstructionMetadataResponse constructionMetadataService(
-      ConstructionMetadataRequest constructionMetadataRequest)
-      throws CborException, CborSerializationException {
-    Map<String, Object> options = (Map<String, Object>) constructionMetadataRequest.getOptions();
-    Double relativeTtl = (Double) options.get(Constants.RELATIVE_TTL);
-    Double txSize = (Double) options.get(Constants.TRANSACTION_SIZE);
-    log.debug("[constructionMetadata] Calculating ttl based on {} relative ttl", relativeTtl);
-    Long ttl = cardanoService.calculateTtl(relativeTtl.longValue());
-    log.debug("[constructionMetadata] ttl is {}", ttl);
-    log.debug("[constructionMetadata] updating tx size from {}", txSize);
-    Long updatedTxSize = cardanoService.updateTxSize(txSize.longValue(), 0L, ttl);
-    log.debug("[constructionMetadata] updated txSize size is ${updatedTxSize}");
-    ProtocolParams protocolParams = ledgerService.findProtocolParametersFromIndexerAndConfig();
-    log.debug("[constructionMetadata] received protocol parameters from block-service {}",
-        protocolParams);
-    Long suggestedFee = cardanoService.calculateTxMinimumFee(updatedTxSize, protocolParams);
-    log.debug("[constructionMetadata] suggested fee is ${suggestedFee}");
-    return DataMapper.mapToMetadataResponse(protocolParams, ttl, suggestedFee);
-  }
-
-  @Override
-  public ConstructionPayloadsResponse constructionPayloadsService(
-      ConstructionPayloadsRequest constructionPayloadsRequest) {
-    return null;
-  }
-
-  @Override
-  public ConstructionParseResponse constructionParseService(
-      ConstructionParseRequest constructionParseRequest) {
-    return null;
-  }
-
-  @Override
-  public ConstructionCombineResponse constructionCombineService(
-      ConstructionCombineRequest constructionCombineRequest) {
-    return null;
-  }
-
-  @Override
-  public TransactionIdentifierResponse constructionHashService(
-      ConstructionHashRequest constructionHashRequest) {
-    Array array = cardanoService.decodeExtraData(constructionHashRequest.getSignedTransaction());
-    log.info("[constructionHash] About to get hash of signed transaction");
-    String transactionHash = cardanoService.getHashOfSignedTransaction(
-        ((UnicodeString) array.getDataItems().getFirst()).getString());
-    log.info("[constructionHash] About to return hash of signed transaction");
-    return new TransactionIdentifierResponse(new TransactionIdentifier(transactionHash), null);
-  }
-
->>>>>>> b2501905
   @Override
   public TransactionIdentifierResponse constructionSubmitService(
       ConstructionSubmitRequest constructionSubmitRequest) {
