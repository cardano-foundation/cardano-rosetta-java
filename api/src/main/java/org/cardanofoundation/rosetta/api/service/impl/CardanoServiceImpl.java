--- conflicted
+++ resolved
@@ -32,12 +32,11 @@
 import org.cardanofoundation.rosetta.api.common.constants.Constants;
 import org.cardanofoundation.rosetta.api.common.enumeration.CatalystSigIndexes;
 import org.cardanofoundation.rosetta.api.common.enumeration.EraAddressType;
-<<<<<<< HEAD
 import org.cardanofoundation.rosetta.api.common.enumeration.OperationType;
 import org.cardanofoundation.rosetta.api.common.enumeration.StakeAddressPrefix;
 import org.cardanofoundation.rosetta.api.model.Metadata;
+import org.cardanofoundation.rosetta.api.model.ProtocolParameters;
 import org.cardanofoundation.rosetta.api.projection.dto.ProcessOperationsDto;
-import org.cardanofoundation.rosetta.api.model.ProtocolParametersResponse;
 import org.cardanofoundation.rosetta.api.model.Signatures;
 import org.cardanofoundation.rosetta.api.model.UnsignedTransaction;
 import org.cardanofoundation.rosetta.api.projection.dto.PoolRegistationParametersReturnDto;
@@ -77,10 +76,6 @@
 import org.cardanofoundation.rosetta.api.model.TransactionParsed;
 import org.cardanofoundation.rosetta.api.model.VoteRegistrationMetadata;
 import org.cardanofoundation.rosetta.api.projection.dto.BlockDto;
-=======
-import org.cardanofoundation.rosetta.api.model.ProtocolParameters;
-import org.cardanofoundation.rosetta.api.service.CardanoService;
->>>>>>> 299ea049
 import org.cardanofoundation.rosetta.api.service.LedgerDataProviderService;
 import org.cardanofoundation.rosetta.api.service.CardanoService;
 import org.cardanofoundation.rosetta.api.model.Currency;
@@ -88,10 +83,6 @@
 import org.cardanofoundation.rosetta.api.model.rest.NetworkIdentifier;
 import org.cardanofoundation.rosetta.api.model.rest.TransactionIdentifierResponse;
 import org.cardanofoundation.rosetta.api.util.CardanoAddressUtils;
-<<<<<<< HEAD
-=======
-import org.springframework.beans.factory.annotation.Autowired;
->>>>>>> 299ea049
 import org.springframework.stereotype.Service;
 import java.io.IOException;
 import java.math.BigInteger;
@@ -114,12 +105,6 @@
     this.ledgerDataProviderService = ledgerDataProviderService;
   }
 
-<<<<<<< HEAD
-=======
-  @Autowired
-  LedgerDataProviderService ledgerDataProviderService;
-
->>>>>>> 299ea049
   @Override
   public String generateAddress(NetworkIdentifierType networkIdentifierType, String publicKeyString,
       String stakingCredentialString, AddressType type){
@@ -195,7 +180,7 @@
         operations,
         ttl,
         !ObjectUtils.isEmpty(depositParameters) ? depositParameters
-            : new DepositParameters(Constants.DEFAULT_POOL_DEPOSIT, Constants.DEFAULT_KEY_DEPOSIT)
+            : new DepositParameters(Constants.DEFAULT_POOL_DEPOSIT.toString(), Constants.DEFAULT_KEY_DEPOSIT.toString())
     );
     // eslint-disable-next-line consistent-return
     List<Signatures> signaturesList = (unsignedTransaction.getAddresses()).stream()
@@ -438,11 +423,11 @@
     log.info("[processOperations] About to calculate fee");
     ProcessOperationsDto result = convert(networkIdentifierType, operations);
     double refundsSum =
-        result.getStakeKeyDeRegistrationsCount() * depositParameters.getKeyDeposit();
+        result.getStakeKeyDeRegistrationsCount() * Long.parseLong(depositParameters.getKeyDeposit());
     double keyDepositsSum =
-        result.getStakeKeyRegistrationsCount() * depositParameters.getKeyDeposit();
+        result.getStakeKeyRegistrationsCount() * Long.parseLong(depositParameters.getKeyDeposit());
     double poolDepositsSum =
-        result.getPoolRegistrationsCount() * depositParameters.getPoolDeposit();
+        result.getPoolRegistrationsCount() * Long.parseLong(depositParameters.getPoolDeposit());
     Map<String, Double> depositsSumMap = new HashMap<>();
     depositsSumMap.put("keyRefundsSum", refundsSum);
     depositsSumMap.put("keyDepositsSum", keyDepositsSum);
@@ -752,7 +737,6 @@
   }
 
   @Override
-<<<<<<< HEAD
   public String hexFormatter(byte[] bytes) {
     return HexUtil.encodeHexString(bytes);
   }
@@ -1124,13 +1108,6 @@
     map.put("address", address);
     return map;
   }
-=======
-  public ProtocolParameters getProtocolParameters() {
-    log.info("[getProtocolParameters] About to get protocol parameters");
-    return ledgerDataProviderService.findProtocolParameters();
-  }
-
->>>>>>> 299ea049
 
   @Override
   public Certificate processStakeKeyRegistration(Operation operation) {
@@ -1377,13 +1354,13 @@
 
   @Override
   public Long calculateTxMinimumFee(Long transactionSize,
-      ProtocolParametersResponse protocolParameters) {
+      ProtocolParameters protocolParameters) {
     return protocolParameters.getMinFeeCoefficient() * transactionSize
         + protocolParameters.getMinFeeConstant();
   }
 
   @Override
-  public ProtocolParametersResponse getProtocolParameters() {
+  public ProtocolParameters getProtocolParameters() {
     log.debug("[getLinearFeeParameters] About to run findProtocolParameters query");
     return ledgerDataProviderService.findProtocolParameters();
   }
