--- conflicted
+++ resolved
@@ -19,11 +19,9 @@
 
   List<AddressBalance> findBalanceByStakeAddressAndBlock(String address, Long number);
 
-<<<<<<< HEAD
   List<Utxo> findUtxoByAddressAndCurrency(String address, List<Currency> currencies);
-=======
+
   Optional<BigInteger> findStakeAddressBalanceQuantityByAddressAndBlock(
       String address, Long number);
->>>>>>> 33fc39f8
 
 }