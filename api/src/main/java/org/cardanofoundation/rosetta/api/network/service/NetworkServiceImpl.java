--- conflicted
+++ resolved
@@ -31,17 +31,9 @@
 import org.openapitools.client.model.Peer;
 import org.openapitools.client.model.Version;
 
-<<<<<<< HEAD
 import org.cardanofoundation.rosetta.api.block.model.domain.BlockIdentifierExtended;
-=======
-import org.cardanofoundation.rosetta.api.block.model.domain.Block;
-import org.cardanofoundation.rosetta.api.block.model.domain.GenesisBlock;
->>>>>>> db46c381
 import org.cardanofoundation.rosetta.api.block.model.domain.NetworkStatus;
 import org.cardanofoundation.rosetta.api.block.service.LedgerBlockService;
-import org.cardanofoundation.rosetta.api.network.model.Producer;
-import org.cardanofoundation.rosetta.api.network.model.PublicRoot;
-import org.cardanofoundation.rosetta.api.network.model.TopologyConfig;
 import org.cardanofoundation.rosetta.common.enumeration.OperationType;
 import org.cardanofoundation.rosetta.common.enumeration.OperationTypeStatus;
 import org.cardanofoundation.rosetta.common.exception.ExceptionFactory;
@@ -69,23 +61,6 @@
   private String genesisShelleyPath;
   @Value("${cardano.rosetta.CARDANO_NODE_VERSION}")
   private String cardanoNodeVersion;
-<<<<<<< HEAD
-=======
-  private final ResourceLoader resourceLoader;
-
-  @PostConstruct
-  public void filePathExistingValidator() {
-    validator(topologyFilepath);
-    validator(genesisPath);
-  }
-
-  private void validator(String path) {
-    if (!new File(path).exists()) {
-      throw ExceptionFactory.configNotFoundException();
-    }
-  }
-
->>>>>>> db46c381
 
   @Override
   public NetworkListResponse getNetworkList(MetadataRequest metadataRequest) {
@@ -144,14 +119,8 @@
   }
 
   @Override
-<<<<<<< HEAD
   public NetworkStatusResponse getNetworkStatus(NetworkRequest networkRequest) {
-    log.debug("[networkStatus] Request received:" + networkRequest.toString());
-=======
-  public NetworkStatusResponse getNetworkStatus(NetworkRequest networkRequest)
-      throws IOException {
     log.debug("[networkStatus] Request received: {}", networkRequest.toString());
->>>>>>> db46c381
     log.info("[networkStatus] Looking for latest block");
     NetworkStatus networkStatus = networkStatus();
     return datamapper.mapToNetworkStatusResponse(networkStatus);
@@ -170,7 +139,6 @@
     };
   }
 
-<<<<<<< HEAD
   private NetworkStatus networkStatus() {
     log.info("[networkStatus] Looking for latest block");
     BlockIdentifierExtended latestBlock = ledgerBlockService.findLatestBlockIdentifier();
@@ -179,15 +147,6 @@
     log.debug("[networkStatus] Looking for genesis block");
     BlockIdentifierExtended genesisBlock = ledgerBlockService.findGenesisBlockIdentifier();
     log.debug("[networkStatus] Genesis block found " + genesisBlock);
-=======
-  private NetworkStatus networkStatus() throws IOException {
-    log.info("[networkStatus] Looking for latest block");
-    Block latestBlock = ledgerBlockService.findLatestBlock();
-    log.debug("[networkStatus] Latest block found {}", latestBlock);
-    log.debug("[networkStatus] Looking for genesis block");
-    GenesisBlock genesisBlock = ledgerBlockService.findGenesisBlock();
-    log.debug("[networkStatus] Genesis block found {}", genesisBlock);
->>>>>>> db46c381
 
     List<Peer> peers = topologyConfigService.getPeers();
 
@@ -198,31 +157,6 @@
         .build();
   }
 
-<<<<<<< HEAD
-=======
-  private List<Peer> getPeerFromConfig(TopologyConfig topologyFile) {
-    log.info("[getPeersFromConfig] Looking for peers from topologyFile");
-    List<Producer> producers = Optional.ofNullable(topologyFile).map(
-            TopologyConfig::getProducers)
-        .orElseGet(() -> {
-          assert topologyFile != null;
-          return getPublicRoots(topologyFile.getPublicRoots());
-        });
-    log.debug("[getPeersFromConfig] Found {} peers", producers.size());
-    return producers.stream().map(producer -> new Peer(producer.getAddr(), null)).toList();
-  }
-
-  private List<Producer> getPublicRoots(List<PublicRoot> publicRoots) {
-    if (publicRoots == null) {
-      return new ArrayList<>();
-    }
-    return publicRoots.stream().flatMap(pr -> pr.getAccessPoints().stream())
-        .map(ap -> Producer.builder().addr(ap.getAddress()).build())
-        .toList();
-
-  }
-
->>>>>>> db46c381
   @Override
   public void verifyNetworkRequest(final NetworkIdentifier networkIdentifier) {
     if (networkIdentifier != null) {
