--- conflicted
+++ resolved
@@ -6,30 +6,19 @@
 import co.nstant.in.cbor.model.UnicodeString;
 import com.bloxbean.cardano.client.exception.AddressExcepion;
 import com.bloxbean.cardano.client.exception.CborSerializationException;
-import com.bloxbean.cardano.client.transaction.spec.Transaction;
 import com.bloxbean.cardano.client.util.HexUtil;
 import com.bloxbean.cardano.yaci.core.protocol.localtx.model.TxSubmissionRequest;
 import com.bloxbean.cardano.yaci.helper.LocalTxSubmissionClient;
 import com.bloxbean.cardano.yaci.helper.model.TxResult;
-<<<<<<< HEAD
-import lombok.RequiredArgsConstructor;
-import lombok.extern.slf4j.Slf4j;
-import org.apache.commons.lang3.ObjectUtils;
-import org.cardanofoundation.rosetta.api.model.Signatures;
-import org.cardanofoundation.rosetta.api.model.UnsignedTransaction;
-=======
-import com.fasterxml.jackson.core.JsonProcessingException;
 import java.io.IOException;
 import java.util.ArrayList;
 import java.util.List;
-import java.util.stream.Collectors;
 import lombok.Getter;
 import lombok.NoArgsConstructor;
 import lombok.Setter;
 import lombok.extern.slf4j.Slf4j;
 import org.apache.commons.lang3.ObjectUtils;
 import org.cardanofoundation.rosetta.api.common.constants.Constants;
->>>>>>> 1685248a
 import org.cardanofoundation.rosetta.api.common.enumeration.AddressType;
 import org.cardanofoundation.rosetta.api.common.enumeration.NetworkIdentifierType;
 import org.cardanofoundation.rosetta.api.exception.ExceptionFactory;
@@ -43,11 +32,8 @@
 import org.cardanofoundation.rosetta.api.model.SigningPayload;
 import org.cardanofoundation.rosetta.api.model.TransactionExtraData;
 import org.cardanofoundation.rosetta.api.model.TransactionParsed;
-<<<<<<< HEAD
-=======
 import org.cardanofoundation.rosetta.api.model.UnsignedTransaction;
 import org.cardanofoundation.rosetta.api.model.rest.AccountIdentifier;
->>>>>>> 1685248a
 import org.cardanofoundation.rosetta.api.model.rest.ConstructionCombineRequest;
 import org.cardanofoundation.rosetta.api.model.rest.ConstructionCombineResponse;
 import org.cardanofoundation.rosetta.api.model.rest.ConstructionDeriveRequest;
@@ -66,29 +52,17 @@
 import org.cardanofoundation.rosetta.api.model.rest.TransactionIdentifierResponse;
 import org.cardanofoundation.rosetta.api.service.CardanoService;
 import org.cardanofoundation.rosetta.api.service.ConstructionApiService;
-<<<<<<< HEAD
-import org.cardanofoundation.rosetta.api.model.rest.AccountIdentifier;
 import org.cardanofoundation.rosetta.api.util.CardanoAddressUtils;
 import org.cardanofoundation.rosetta.api.util.DataItemDecodeUtil;
 import org.cardanofoundation.rosetta.api.util.DataItemEncodeUtil;
 import org.cardanofoundation.rosetta.api.util.ParseConstructionUtils;
 import org.jetbrains.annotations.NotNull;
 import org.springframework.beans.factory.annotation.Autowired;
-import org.springframework.stereotype.Service;
-
-import java.io.IOException;
-import java.util.*;
-
-
-=======
-import org.cardanofoundation.rosetta.common.ledgersync.constant.Constant;
-import org.jetbrains.annotations.NotNull;
-import org.springframework.beans.factory.annotation.Autowired;
 import org.springframework.beans.factory.annotation.Qualifier;
 import org.springframework.data.redis.core.RedisTemplate;
 import org.springframework.stereotype.Service;
 
->>>>>>> 1685248a
+
 @Slf4j
 @Service
 @NoArgsConstructor
@@ -97,7 +71,7 @@
 public class ConstructionApiServiceImpl implements ConstructionApiService {
 
   @Autowired
-  private CardanoService cardanoService;
+  public CardanoService cardanoService;
 
   @Autowired
   private LocalTxSubmissionClient localTxSubmissionClient;
@@ -106,23 +80,16 @@
   @Qualifier("redisTemplateString")
   private RedisTemplate<String, String> redisTemplate;
 
-//  public ConstructionApiServiceImpl(CardanoService cardanoService,
-//      LocalTxSubmissionClient localTxSubmissionClient,
-//      @Qualifier("redisTemplateString") RedisTemplate<String, String> redisTemplateString) {
-//    this.cardanoService = cardanoService;
-//    this.localTxSubmissionClient = localTxSubmissionClient;
-//    this.redisTemplate = redisTemplateString;
-//  }
-
   @Override
   public ConstructionDeriveResponse constructionDeriveService(
-      ConstructionDeriveRequest constructionDeriveRequest){
+      ConstructionDeriveRequest constructionDeriveRequest) {
     PublicKey publicKey = constructionDeriveRequest.getPublicKey();
     NetworkIdentifierType networkIdentifier = cardanoService.getNetworkIdentifierByRequestParameters(
         constructionDeriveRequest.getNetworkIdentifier());
 
     log.info("[constructionDerive] About to check if public key has valid length and curve type");
-    if (Boolean.FALSE.equals(CardanoAddressUtils.isKeyValid(publicKey.getHexBytes(), publicKey.getCurveType()))) {
+    if (Boolean.FALSE.equals(
+        CardanoAddressUtils.isKeyValid(publicKey.getHexBytes(), publicKey.getCurveType()))) {
       log.info("[constructionDerive] Public key has an invalid format");
       throw ExceptionFactory.invalidPublicKeyFormat();
     }
@@ -132,7 +99,7 @@
     PublicKey stakingCredential =
         ObjectUtils.isEmpty(constructionDeriveRequest.getMetadata()) ? null
             : constructionDeriveRequest.getMetadata().getStakingCredential();
-    if (stakingCredential!=null) {
+    if (stakingCredential != null) {
       log.info(
           "[constructionDerive] About to check if staking credential has valid length and curve type");
       if (Boolean.FALSE.equals(CardanoAddressUtils.isKeyValid(stakingCredential.getHexBytes(),
@@ -160,7 +127,7 @@
         networkIdentifier,
         publicKey.getHexBytes(),
         // eslint-disable-next-line camelcase
-        stakingCredential==null ? null : stakingCredential.getHexBytes(),
+        stakingCredential == null ? null : stakingCredential.getHexBytes(),
         AddressType.findByValue(addressType)
     );
     if (address == null) {
@@ -239,9 +206,11 @@
       throws Exception {
     String ttl = constructionPayloadsRequest.getMetadata().getTtl();
     List<Operation> operations = constructionPayloadsRequest.getOperations();
-    for(int i=0;i<operations.size();i++){
-      if(operations.get(0).getOperationIdentifier()==null)
-        throw ExceptionFactory.unspecifiedError("body["+i+"]"+" should have required property operation_identifier");
+    for (int i = 0; i < operations.size(); i++) {
+      if (operations.get(0).getOperationIdentifier() == null) {
+        throw ExceptionFactory.unspecifiedError(
+            "body[" + i + "]" + " should have required property operation_identifier");
+      }
     }
     NetworkIdentifierType networkIdentifier = cardanoService.getNetworkIdentifierByRequestParameters(
         constructionPayloadsRequest.getNetworkIdentifier());
@@ -266,7 +235,7 @@
 
   @Override
   public ConstructionParseResponse constructionParseService(
-      ConstructionParseRequest constructionParseRequest){
+      ConstructionParseRequest constructionParseRequest) {
     Boolean signed = constructionParseRequest.getSigned();
     if (signed == null) {
       throw ExceptionFactory.unspecifiedError("body should have required property signed");
@@ -294,7 +263,7 @@
   @Override
   public ConstructionCombineResponse constructionCombineService(
       ConstructionCombineRequest constructionCombineRequest)
-      throws CborException{
+      throws CborException {
     log.info("[constructionCombine] Request received to sign a transaction");
     Array array = cardanoService.decodeExtraData(
         constructionCombineRequest.getUnsignedTransaction());
@@ -344,19 +313,16 @@
     Array array = cardanoService.decodeExtraData(constructionSubmitRequest.getSignedTransaction());
     byte[] signedTransactionBytes = HexUtil.decodeHexString(
         ((UnicodeString) array.getDataItems().get(0)).getString());
-    Transaction parsed = Transaction.deserialize(signedTransactionBytes);
     TxSubmissionRequest txnRequest = new TxSubmissionRequest(signedTransactionBytes);
-<<<<<<< HEAD
-=======
-      redisTemplate
-              .opsForValue()
-              .set(Constants.REDIS_PREFIX_PENDING + txnRequest.getTxHash(), constructionSubmitRequest.getSignedTransaction());
->>>>>>> 1685248a
+    redisTemplate
+        .opsForValue()
+        .set(Constants.REDIS_PREFIX_PENDING + txnRequest.getTxHash(),
+            constructionSubmitRequest.getSignedTransaction());
     TxResult txResult = localTxSubmissionClient.submitTx(txnRequest).block();
-    if (txResult!=null&&!txResult.isAccepted()) {
+    if (txResult != null && !txResult.isAccepted()) {
       throw ExceptionFactory.submitRejected(txResult.getErrorCbor());
     }
-      return cardanoService.mapToConstructionHashResponse(txResult.getTxHash());
+    return cardanoService.mapToConstructionHashResponse(txResult.getTxHash());
 
   }
 }