--- conflicted
+++ resolved
@@ -2,7 +2,6 @@
 
 import java.util.Collections;
 import java.util.List;
-import java.util.Objects;
 import java.util.Optional;
 import jakarta.transaction.Transactional;
 import jakarta.validation.constraints.NotNull;
@@ -16,7 +15,6 @@
 
 import org.cardanofoundation.rosetta.api.account.model.domain.Utxo;
 import org.cardanofoundation.rosetta.api.account.model.entity.AddressUtxoEntity;
-import org.cardanofoundation.rosetta.api.account.model.entity.UtxoId;
 import org.cardanofoundation.rosetta.api.account.model.repository.AddressUtxoRepository;
 import org.cardanofoundation.rosetta.api.block.mapper.BlockToEntity;
 import org.cardanofoundation.rosetta.api.block.mapper.BlockTxToEntity;
@@ -83,8 +81,7 @@
   @NotNull
   private Block toModelFrom(BlockEntity blockEntity) {
     Block model = mapperBlock.fromEntity(blockEntity);
-    ProtocolParams pps = protocolParamService.findProtocolParametersFromIndexerAndConfig();
-    model.getTransactions().forEach(transaction -> populateTransaction(transaction, pps));
+    model.getTransactions().forEach(this::populateTransaction);
     return model;
   }
 
@@ -100,8 +97,7 @@
     log.debug("Found {} transactions", txList.size());
     if (ObjectUtils.isNotEmpty(txList)) {
       List<BlockTx> transactions = txList.stream().map(mapperTran::fromEntity).toList();
-      ProtocolParams pps = protocolParamService.findProtocolParametersFromIndexerAndConfig();
-      transactions.forEach(t-> populateTransaction(t,pps));
+      transactions.forEach(this::populateTransaction);
       return transactions;
     }
     return Collections.emptyList();
@@ -125,39 +121,18 @@
   }
 
 
-<<<<<<< HEAD
-  private void populateTransaction(BlockTx transaction, ProtocolParams pps) {
-
-    log.debug("Populating transaction input: {}", transaction.getInputs().stream().map(Utxo::getTxHash).toList());
-    log.debug("Populating transaction input: {}", transaction.getInputs().stream().map(Utxo::getOutputIndex).toList());
-
-    log.debug("Populating transaction output: {}", transaction.getOutputs().stream().map(Utxo::getTxHash).toList());
-    log.debug("Populating transaction output: {}", transaction.getOutputs().stream().map(Utxo::getOutputIndex).toList());
-
-    List<UtxoId> inpListId = transaction.getInputs()
-        .stream()
-        .map(t -> new UtxoId(t.getTxHash(), t.getOutputIndex())).toList();
-
-    List<UtxoId> outListId = transaction.getOutputs()
-        .stream()
-        .map(t -> new UtxoId(t.getTxHash(), t.getOutputIndex())).toList();
-
-    List<AddressUtxoEntity> input  = addressUtxoRepository.findAllById(inpListId);
-    List<AddressUtxoEntity> output = addressUtxoRepository.findAllById(outListId);
-=======
   @Transactional
   private void populateTransaction(BlockTx transaction) {
->>>>>>> 6caa0938
 
     Optional.ofNullable(transaction.getInputs())
         .stream()
         .flatMap(List::stream)
-        .forEach(f-> populateUtxo(f, input));
+        .forEach(this::populateUtxo);
 
     Optional.ofNullable(transaction.getOutputs())
         .stream()
         .flatMap(List::stream)
-        .forEach(f-> populateUtxo(f, output));
+        .forEach(this::populateUtxo);
 
     transaction.setStakeRegistrations(
         stakeRegistrationRepository
@@ -194,10 +169,7 @@
         .map(withdrawalEntityToWithdrawal::fromEntity)
         .toList());
 
-<<<<<<< HEAD
-=======
     ProtocolParams pps = protocolParamService.findProtocolParametersFromIndexer();
->>>>>>> 6caa0938
     transaction.setSize(calcSize(transaction, pps));
   }
 
@@ -205,12 +177,10 @@
     return (Long.parseLong(tx.getFee()) - p.getMinFeeB().longValue()) / p.getMinFeeA().longValue();
   }
 
-  private void populateUtxo(Utxo utxo, List<AddressUtxoEntity> entities) {
-
-    Optional<AddressUtxoEntity> first = entities.stream().filter(
-            f -> Objects.equals(f.getOutputIndex(), utxo.getOutputIndex()) && f.getTxHash().equals(utxo.getTxHash()))
-        .findFirst();
-
-    first.ifPresent(m -> mapper.map(m, utxo));
+  private void populateUtxo(Utxo utxo) {
+    AddressUtxoEntity first = addressUtxoRepository
+        .findAddressUtxoEntitiesByOutputIndexAndTxHash(utxo.getOutputIndex(), utxo.getTxHash())
+        .getFirst();
+    Optional.ofNullable(first).ifPresent(m -> mapper.map(m, utxo));
   }
 }