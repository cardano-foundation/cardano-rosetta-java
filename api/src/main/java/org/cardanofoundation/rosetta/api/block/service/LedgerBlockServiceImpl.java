package org.cardanofoundation.rosetta.api.block.service;

import java.util.Collections;
import java.util.List;
import java.util.Objects;
import java.util.Optional;
import jakarta.validation.constraints.NotNull;

import lombok.RequiredArgsConstructor;
import lombok.extern.slf4j.Slf4j;

import org.springframework.stereotype.Component;
import org.springframework.transaction.annotation.Transactional;
import org.apache.commons.lang3.ObjectUtils;

import org.cardanofoundation.rosetta.api.account.mapper.AddressUtxoEntityToUtxo;
import org.cardanofoundation.rosetta.api.account.model.domain.Utxo;
import org.cardanofoundation.rosetta.api.account.model.entity.AddressUtxoEntity;
import org.cardanofoundation.rosetta.api.account.model.repository.AddressUtxoRepository;
import org.cardanofoundation.rosetta.api.block.mapper.BlockToEntity;
import org.cardanofoundation.rosetta.api.block.mapper.BlockToGensisBlock;
import org.cardanofoundation.rosetta.api.block.mapper.BlockTxToEntity;
import org.cardanofoundation.rosetta.api.block.mapper.DelegationEntityToDelegation;
import org.cardanofoundation.rosetta.api.block.mapper.PoolRegistrationEntityToPoolRegistration;
import org.cardanofoundation.rosetta.api.block.mapper.PoolRetirementEntityToPoolRetirement;
import org.cardanofoundation.rosetta.api.block.mapper.StakeRegistrationEntityToStakeRegistration;
import org.cardanofoundation.rosetta.api.block.mapper.WithdrawalEntityToWithdrawal;
import org.cardanofoundation.rosetta.api.block.model.domain.Block;
import org.cardanofoundation.rosetta.api.block.model.domain.BlockTx;
import org.cardanofoundation.rosetta.api.block.model.domain.GenesisBlock;
import org.cardanofoundation.rosetta.api.block.model.domain.ProtocolParams;
import org.cardanofoundation.rosetta.api.block.model.entity.BlockEntity;
<<<<<<< HEAD
import org.cardanofoundation.rosetta.api.block.model.entity.DelegationEntity;
import org.cardanofoundation.rosetta.api.block.model.entity.PoolRegistrationEntity;
import org.cardanofoundation.rosetta.api.block.model.entity.PoolRetirementEntity;
import org.cardanofoundation.rosetta.api.block.model.entity.StakeRegistrationEntity;
=======
>>>>>>> 17aebb11
import org.cardanofoundation.rosetta.api.block.model.entity.TxnEntity;
import org.cardanofoundation.rosetta.api.block.model.entity.WithdrawalEntity;
import org.cardanofoundation.rosetta.api.block.model.repository.BlockRepository;
import org.cardanofoundation.rosetta.api.block.model.repository.DelegationRepository;
import org.cardanofoundation.rosetta.api.block.model.repository.PoolRegistrationRepository;
import org.cardanofoundation.rosetta.api.block.model.repository.PoolRetirementRepository;
import org.cardanofoundation.rosetta.api.block.model.repository.StakeRegistrationRepository;
import org.cardanofoundation.rosetta.api.block.model.repository.TxRepository;
import org.cardanofoundation.rosetta.api.block.model.repository.WithdrawalRepository;
import org.cardanofoundation.rosetta.common.exception.ExceptionFactory;
import org.cardanofoundation.rosetta.common.services.ProtocolParamService;


@Slf4j
@Component
@RequiredArgsConstructor
public class LedgerBlockServiceImpl implements LedgerBlockService {

  private final ProtocolParamService protocolParamService;

  private final BlockRepository blockRepository;
  private final TxRepository txRepository;
  private final StakeRegistrationRepository stakeRegistrationRepository;
  private final DelegationRepository delegationRepository;
  private final PoolRegistrationRepository poolRegistrationRepository;
  private final PoolRetirementRepository poolRetirementRepository;
  private final WithdrawalRepository withdrawalRepository;
  private final AddressUtxoRepository addressUtxoRepository;


  private final BlockToEntity mapperBlock;
  private final BlockToGensisBlock blockToGensisBlock;
  private final StakeRegistrationEntityToStakeRegistration stakeRegistrationEntityToStakeRegistration;
  private final DelegationEntityToDelegation delegationEntityToDelegation;
  private final PoolRegistrationEntityToPoolRegistration poolRegistrationEntityToPoolRegistration;
  private final PoolRetirementEntityToPoolRetirement poolRetirementEntityToPoolRetirement;
  private final AddressUtxoEntityToUtxo addressUtxoEntityToUtxo;
  private final BlockTxToEntity mapperTran;
  private final WithdrawalEntityToWithdrawal withdrawalEntityToWithdrawal;

  private GenesisBlock cachedGenesisBlock;


  @Override
  public Optional<Block> findBlock(Long blockNumber, String blockHash) {
    log.debug("Query blockNumber: {} , blockHash: {}", blockNumber, blockHash);
    if (blockHash == null && blockNumber != null) {
      return blockRepository.findByNumber(blockNumber).map(this::toModelFrom);
    } else if (blockHash != null && blockNumber == null) {
      return blockRepository.findByHash(blockHash).map(this::toModelFrom);
    } else {
      return blockRepository
          .findByNumberAndHash(blockNumber, blockHash)
          .map(this::toModelFrom);
    }
  }

  @NotNull
  private Block toModelFrom(BlockEntity blockEntity) {
    Block model = mapperBlock.fromEntity(blockEntity);
    ProtocolParams pps = protocolParamService.findProtocolParametersFromIndexer();
    List<BlockTx> transactions = model.getTransactions();
    Entities fetched = findByTxHash(transactions);
    transactions.forEach(tx -> populateTransaction(tx, pps, fetched));
    return model;
  }


  @Override
  @Transactional(readOnly = true)
  public List<BlockTx> findTransactionsByBlock(Long blk, String blkHash) {
    log.debug("query blockNumber: {} blockHash: {}", blk, blkHash);
    Optional<BlockEntity> blkEntity = blockRepository.findByNumberAndHash(blk, blkHash);
    if (blkEntity.isEmpty()) {
      log.debug("Block Not found: {} blockHash: {}", blk, blkHash);
      return Collections.emptyList();
    }
    List<TxnEntity> txList = txRepository.findTransactionsByBlockHash(blkEntity.get().getHash());
    log.debug("Found {} transactions", txList.size());
    if (ObjectUtils.isNotEmpty(txList)) {
      ProtocolParams pps = protocolParamService.findProtocolParametersFromIndexer();
      List<BlockTx> transactions = txList.stream().map(mapperTran::fromEntity).toList();
      Entities fetched = findByTxHash(transactions);
      transactions.forEach(tx -> populateTransaction(tx, pps, fetched));
      return transactions;
    }
    return Collections.emptyList();
  }

  @Override
  public Block findLatestBlock() {
    log.debug("About to look for latest block");
    BlockEntity latestBlock = blockRepository.findLatestBlock();
    log.debug("Returning latest block {}", latestBlock);
    return toModelFrom(latestBlock);
  }

  @Override
  public GenesisBlock findGenesisBlock() {
    if(cachedGenesisBlock == null) {
      log.debug("About to run findGenesisBlock query");
      cachedGenesisBlock = blockRepository.findGenesisBlock()
          .map(blockToGensisBlock::toGenesisBlock)
          .orElseThrow(ExceptionFactory::genesisBlockNotFound);
    }
    return cachedGenesisBlock;
  }

  private Entities findByTxHash(List<BlockTx> transactions) {
    List<String> txHashes = transactions.stream().map(BlockTx::getHash).toList();
    List<AddressUtxoEntity> utxos = addressUtxoRepository.findByTxHashIn(txHashes);
    List<StakeRegistrationEntity> sReg = stakeRegistrationRepository.findByTxHashIn(txHashes);
    List<DelegationEntity> delegations = delegationRepository.findByTxHashIn(txHashes);
    List<PoolRegistrationEntity> pReg = poolRegistrationRepository.findByTxHashIn(txHashes);
    List<PoolRetirementEntity> pRet = poolRetirementRepository.findByTxHashIn(txHashes);
    List<WithdrawalEntity> withdrawals = withdrawalRepository.findByTxHashIn(txHashes);
    return new Entities(utxos, sReg, delegations, pReg, pRet, withdrawals);
  }

  private record Entities(List<AddressUtxoEntity> utxos,
                          List<StakeRegistrationEntity> stakeRegistrations,
                          List<DelegationEntity> delegations,
                          List<PoolRegistrationEntity> poolRegistrations,
                          List<PoolRetirementEntity> poolRetirements,
                          List<WithdrawalEntity> withdrawals) {

  }


  private void populateTransaction(BlockTx transaction, ProtocolParams pps, Entities fetched) {

    Optional.ofNullable(transaction.getInputs())
        .stream()
        .flatMap(List::stream)
        .forEach(t -> populateUtxo(t, fetched.utxos));

    Optional.ofNullable(transaction.getOutputs())
        .stream()
        .flatMap(List::stream)
        .forEach(utxo -> populateUtxo(utxo, fetched.utxos));

    transaction.setStakeRegistrations(
        fetched.stakeRegistrations
            .stream()
<<<<<<< HEAD
            .filter(tx -> tx.getTxHash().equals(transaction.getHash()))
            .map(m -> mapper.map(m, StakeRegistration.class))
=======
            .map(stakeRegistrationEntityToStakeRegistration::toDto)
>>>>>>> 17aebb11
            .toList());

    transaction.setDelegations(
        fetched.delegations
            .stream()
<<<<<<< HEAD
            .filter(tx -> tx.getTxHash().equals(transaction.getHash()))
            .map(m -> mapper.map(m, Delegation.class))
            .toList());

    transaction.setPoolRegistrations(
        fetched.poolRegistrations
            .stream()
            .filter(tx -> tx.getTxHash().equals(transaction.getHash()))
            .map(poolReg -> mapper.typeMap(PoolRegistrationEntity.class, PoolRegistration.class)
                .addMappings(mp ->
                    mp.map(PoolRegistrationEntity::getPoolOwners, PoolRegistration::setOwners))
                .map(poolReg))
            .toList());
=======
            .map(delegationEntityToDelegation::toDto)
            .toList());

    transaction.setPoolRegistrations(poolRegistrationRepository
        .findByTxHash(transaction.getHash())
        .stream()
        .map(poolRegistrationEntityToPoolRegistration::toDto)
        .toList());

    transaction.setPoolRetirements(poolRetirementRepository
        .findByTxHash(transaction.getHash())
        .stream()
        .map(poolRetirementEntityToPoolRetirement::toDto)
        .toList());
>>>>>>> 17aebb11

    transaction.setPoolRetirements(
        fetched.poolRetirements
            .stream()
            .filter(tx -> tx.getTxHash().equals(transaction.getHash()))
            .map(m -> mapper.map(m, PoolRetirement.class))
            .toList());

    transaction.setWithdrawals(
        fetched.withdrawals
            .stream()
            .filter(tx -> tx.getTxHash().equals(transaction.getHash()))
            .map(withdrawalEntityToWithdrawal::fromEntity)
            .toList());

    transaction.setSize(calcSize(transaction, pps));
  }

  private static long calcSize(BlockTx tx, ProtocolParams p) {
    return (Long.parseLong(tx.getFee()) - p.getMinFeeB().longValue()) / p.getMinFeeA().longValue();
  }

<<<<<<< HEAD
  private void populateUtxo(Utxo utxo, List<AddressUtxoEntity> utxos) {
    utxos
        .stream()
        .filter(t ->
            Objects.equals(t.getOutputIndex(), utxo.getOutputIndex())
                && t.getTxHash().equals(utxo.getTxHash()))
        .findAny()
        .ifPresent(m -> mapper.map(m, utxo));
=======
  private void populateUtxo(Utxo utxo) {
    AddressUtxoEntity first = addressUtxoRepository
        .findAddressUtxoEntitiesByOutputIndexAndTxHash(utxo.getOutputIndex(), utxo.getTxHash())
        .getFirst();
    Optional.ofNullable(first).ifPresent(m -> addressUtxoEntityToUtxo.overWriteDto(utxo,m));
>>>>>>> 17aebb11
  }
}<|MERGE_RESOLUTION|>--- conflicted
+++ resolved
@@ -27,16 +27,17 @@
 import org.cardanofoundation.rosetta.api.block.mapper.WithdrawalEntityToWithdrawal;
 import org.cardanofoundation.rosetta.api.block.model.domain.Block;
 import org.cardanofoundation.rosetta.api.block.model.domain.BlockTx;
+import org.cardanofoundation.rosetta.api.block.model.domain.Delegation;
 import org.cardanofoundation.rosetta.api.block.model.domain.GenesisBlock;
+import org.cardanofoundation.rosetta.api.block.model.domain.PoolRegistration;
+import org.cardanofoundation.rosetta.api.block.model.domain.PoolRetirement;
 import org.cardanofoundation.rosetta.api.block.model.domain.ProtocolParams;
+import org.cardanofoundation.rosetta.api.block.model.domain.StakeRegistration;
 import org.cardanofoundation.rosetta.api.block.model.entity.BlockEntity;
-<<<<<<< HEAD
 import org.cardanofoundation.rosetta.api.block.model.entity.DelegationEntity;
 import org.cardanofoundation.rosetta.api.block.model.entity.PoolRegistrationEntity;
 import org.cardanofoundation.rosetta.api.block.model.entity.PoolRetirementEntity;
 import org.cardanofoundation.rosetta.api.block.model.entity.StakeRegistrationEntity;
-=======
->>>>>>> 17aebb11
 import org.cardanofoundation.rosetta.api.block.model.entity.TxnEntity;
 import org.cardanofoundation.rosetta.api.block.model.entity.WithdrawalEntity;
 import org.cardanofoundation.rosetta.api.block.model.repository.BlockRepository;
@@ -181,53 +182,27 @@
     transaction.setStakeRegistrations(
         fetched.stakeRegistrations
             .stream()
-<<<<<<< HEAD
             .filter(tx -> tx.getTxHash().equals(transaction.getHash()))
-            .map(m -> mapper.map(m, StakeRegistration.class))
-=======
             .map(stakeRegistrationEntityToStakeRegistration::toDto)
->>>>>>> 17aebb11
             .toList());
 
     transaction.setDelegations(
         fetched.delegations
             .stream()
-<<<<<<< HEAD
             .filter(tx -> tx.getTxHash().equals(transaction.getHash()))
-            .map(m -> mapper.map(m, Delegation.class))
+            .map(delegationEntityToDelegation::toDto)
             .toList());
 
     transaction.setPoolRegistrations(
         fetched.poolRegistrations
             .stream()
-            .filter(tx -> tx.getTxHash().equals(transaction.getHash()))
-            .map(poolReg -> mapper.typeMap(PoolRegistrationEntity.class, PoolRegistration.class)
-                .addMappings(mp ->
-                    mp.map(PoolRegistrationEntity::getPoolOwners, PoolRegistration::setOwners))
-                .map(poolReg))
-            .toList());
-=======
-            .map(delegationEntityToDelegation::toDto)
-            .toList());
-
-    transaction.setPoolRegistrations(poolRegistrationRepository
-        .findByTxHash(transaction.getHash())
-        .stream()
-        .map(poolRegistrationEntityToPoolRegistration::toDto)
-        .toList());
-
-    transaction.setPoolRetirements(poolRetirementRepository
-        .findByTxHash(transaction.getHash())
-        .stream()
-        .map(poolRetirementEntityToPoolRetirement::toDto)
-        .toList());
->>>>>>> 17aebb11
+            .map(poolRegistrationEntityToPoolRegistration::toDto)
+            .toList());
 
     transaction.setPoolRetirements(
         fetched.poolRetirements
             .stream()
-            .filter(tx -> tx.getTxHash().equals(transaction.getHash()))
-            .map(m -> mapper.map(m, PoolRetirement.class))
+            .map(poolRetirementEntityToPoolRetirement::toDto)
             .toList());
 
     transaction.setWithdrawals(
@@ -244,7 +219,6 @@
     return (Long.parseLong(tx.getFee()) - p.getMinFeeB().longValue()) / p.getMinFeeA().longValue();
   }
 
-<<<<<<< HEAD
   private void populateUtxo(Utxo utxo, List<AddressUtxoEntity> utxos) {
     utxos
         .stream()
@@ -252,13 +226,13 @@
             Objects.equals(t.getOutputIndex(), utxo.getOutputIndex())
                 && t.getTxHash().equals(utxo.getTxHash()))
         .findAny()
-        .ifPresent(m -> mapper.map(m, utxo));
-=======
-  private void populateUtxo(Utxo utxo) {
-    AddressUtxoEntity first = addressUtxoRepository
-        .findAddressUtxoEntitiesByOutputIndexAndTxHash(utxo.getOutputIndex(), utxo.getTxHash())
-        .getFirst();
-    Optional.ofNullable(first).ifPresent(m -> addressUtxoEntityToUtxo.overWriteDto(utxo,m));
->>>>>>> 17aebb11
-  }
+        .ifPresent(m -> addressUtxoEntityToUtxo.overWriteDto(utxo,m));
+  }
+
+//  private void populateUtxo(Utxo utxo) {
+//    AddressUtxoEntity first = addressUtxoRepository
+//        .findAddressUtxoEntitiesByOutputIndexAndTxHash(utxo.getOutputIndex(), utxo.getTxHash())
+//        .getFirst();
+//    Optional.ofNullable(first).ifPresent(m -> addressUtxoEntityToUtxo.overWriteDto(utxo,m));
+//  }
 }