package org.cardanofoundation.rosetta.api.block.service;

import java.util.Collections;
import java.util.List;
import java.util.Optional;
import jakarta.validation.constraints.NotNull;

import lombok.RequiredArgsConstructor;
import lombok.extern.slf4j.Slf4j;

import org.springframework.stereotype.Component;
import org.springframework.transaction.annotation.Transactional;
import org.apache.commons.lang3.ObjectUtils;

import org.cardanofoundation.rosetta.api.account.mapper.AddressUtxoEntityToUtxo;
import org.cardanofoundation.rosetta.api.account.model.domain.Utxo;
import org.cardanofoundation.rosetta.api.account.model.entity.AddressUtxoEntity;
import org.cardanofoundation.rosetta.api.account.model.repository.AddressUtxoRepository;
import org.cardanofoundation.rosetta.api.block.mapper.BlockToEntity;
import org.cardanofoundation.rosetta.api.block.mapper.BlockToGensisBlock;
import org.cardanofoundation.rosetta.api.block.mapper.BlockTxToEntity;
import org.cardanofoundation.rosetta.api.block.mapper.DelegationEntityToDelegation;
import org.cardanofoundation.rosetta.api.block.mapper.PoolRegistrationEntityToPoolRegistration;
import org.cardanofoundation.rosetta.api.block.mapper.PoolRetirementEntityToPoolRetirement;
import org.cardanofoundation.rosetta.api.block.mapper.StakeRegistrationEntityToStakeRegistration;
import org.cardanofoundation.rosetta.api.block.mapper.WithdrawalEntityToWithdrawal;
import org.cardanofoundation.rosetta.api.block.model.domain.Block;
import org.cardanofoundation.rosetta.api.block.model.domain.BlockTx;
import org.cardanofoundation.rosetta.api.block.model.domain.GenesisBlock;
import org.cardanofoundation.rosetta.api.block.model.domain.ProtocolParams;
import org.cardanofoundation.rosetta.api.block.model.entity.BlockEntity;
import org.cardanofoundation.rosetta.api.block.model.entity.TxnEntity;
import org.cardanofoundation.rosetta.api.block.model.repository.BlockRepository;
import org.cardanofoundation.rosetta.api.block.model.repository.DelegationRepository;
import org.cardanofoundation.rosetta.api.block.model.repository.PoolRegistrationRepository;
import org.cardanofoundation.rosetta.api.block.model.repository.PoolRetirementRepository;
import org.cardanofoundation.rosetta.api.block.model.repository.StakeRegistrationRepository;
import org.cardanofoundation.rosetta.api.block.model.repository.TxRepository;
import org.cardanofoundation.rosetta.api.block.model.repository.WithdrawalRepository;
import org.cardanofoundation.rosetta.common.exception.ExceptionFactory;
import org.cardanofoundation.rosetta.common.services.ProtocolParamService;


@Slf4j
@Component
@RequiredArgsConstructor
public class LedgerBlockServiceImpl implements LedgerBlockService {

  private final ProtocolParamService protocolParamService;

  private final BlockRepository blockRepository;
  private final TxRepository txRepository;
  private final StakeRegistrationRepository stakeRegistrationRepository;
  private final DelegationRepository delegationRepository;
  private final PoolRegistrationRepository poolRegistrationRepository;
  private final PoolRetirementRepository poolRetirementRepository;
  private final WithdrawalRepository withdrawalRepository;
  private final AddressUtxoRepository addressUtxoRepository;


  private final BlockToEntity mapperBlock;
  private final BlockToGensisBlock blockToGensisBlock;
  private final StakeRegistrationEntityToStakeRegistration stakeRegistrationEntityToStakeRegistration;
  private final DelegationEntityToDelegation delegationEntityToDelegation;
  private final PoolRegistrationEntityToPoolRegistration poolRegistrationEntityToPoolRegistration;
  private final PoolRetirementEntityToPoolRetirement poolRetirementEntityToPoolRetirement;
  private final AddressUtxoEntityToUtxo addressUtxoEntityToUtxo;
  private final BlockTxToEntity mapperTran;
  private final WithdrawalEntityToWithdrawal withdrawalEntityToWithdrawal;

  private GenesisBlock cachedGenesisBlock;


  @Override
  public Optional<Block> findBlock(Long blockNumber, String blockHash) {
    log.debug("Query blockNumber: {} , blockHash: {}", blockNumber, blockHash);
    if (blockHash == null && blockNumber != null) {
      return blockRepository.findByNumber(blockNumber).map(this::toModelFrom);
    } else if (blockHash != null && blockNumber == null) {
      return blockRepository.findByHash(blockHash).map(this::toModelFrom);
    } else {
      return blockRepository
          .findByNumberAndHash(blockNumber, blockHash)
          .map(this::toModelFrom);
    }
  }

  @NotNull
  private Block toModelFrom(BlockEntity blockEntity) {
    Block model = mapperBlock.fromEntity(blockEntity);
    model.getTransactions().forEach(this::populateTransaction);
    return model;
  }

  @Override
  @Transactional(readOnly = true)
  public List<BlockTx> findTransactionsByBlock(Long blk, String blkHash) {
    log.debug("query blockNumber: {} blockHash: {}", blk, blkHash);
    Optional<BlockEntity> blkEntity = blockRepository.findByNumberAndHash(blk, blkHash);
    if (blkEntity.isEmpty()) {
      log.debug("Block Not found: {} blockHash: {}", blk, blkHash);
      return Collections.emptyList();
    }
    List<TxnEntity> txList = txRepository.findTransactionsByBlockHash(blkEntity.get().getHash());
    log.debug("Found {} transactions", txList.size());
    if (ObjectUtils.isNotEmpty(txList)) {
      List<BlockTx> transactions = txList.stream().map(mapperTran::fromEntity).toList();
      transactions.forEach(this::populateTransaction);
      return transactions;
    }
    return Collections.emptyList();
  }

  @Override
  public Block findLatestBlock() {
    log.debug("About to look for latest block");
    BlockEntity latestBlock = blockRepository.findLatestBlock();
    log.debug("Returning latest block {}", latestBlock);
    return toModelFrom(latestBlock);
  }

  @Override
  public GenesisBlock findGenesisBlock() {
<<<<<<< HEAD
    if(cachedGenesisBlock == null) {
      log.debug("About to run findGenesisBlock query");
      cachedGenesisBlock = blockRepository.findGenesisBlock()
          .map(b -> mapper.map(b, GenesisBlock.class))
          .orElseThrow(ExceptionFactory::genesisBlockNotFound);
    }
    return cachedGenesisBlock;
=======
    log.debug("About to run findGenesisBlock query");
    return blockRepository.findGenesisBlock()
        .map(blockToGensisBlock::toGenesisBlock)
        .orElseThrow(ExceptionFactory::genesisBlockNotFound);
>>>>>>> 49607776
  }

  private void populateTransaction(BlockTx transaction) {

    Optional.ofNullable(transaction.getInputs())
        .stream()
        .flatMap(List::stream)
        .forEach(this::populateUtxo);

    Optional.ofNullable(transaction.getOutputs())
        .stream()
        .flatMap(List::stream)
        .forEach(this::populateUtxo);

    transaction.setStakeRegistrations(
        stakeRegistrationRepository
            .findByTxHash(transaction.getHash())
            .stream()
            .map(stakeRegistrationEntityToStakeRegistration::toDto)
            .toList());

    transaction.setDelegations(
        delegationRepository
            .findByTxHash(transaction.getHash())
            .stream()
            .map(delegationEntityToDelegation::toDto)
            .toList());

    transaction.setPoolRegistrations(poolRegistrationRepository
        .findByTxHash(transaction.getHash())
        .stream()
        .map(poolRegistrationEntityToPoolRegistration::toDto)
        .toList());

    transaction.setPoolRetirements(poolRetirementRepository
        .findByTxHash(transaction.getHash())
        .stream()
        .map(poolRetirementEntityToPoolRetirement::toDto)
        .toList());

    transaction.setWithdrawals(withdrawalRepository
        .findByTxHash(transaction.getHash())
        .stream()
        .map(withdrawalEntityToWithdrawal::fromEntity)
        .toList());

    ProtocolParams pps = protocolParamService.findProtocolParametersFromIndexer();
    transaction.setSize(calcSize(transaction, pps));
  }

  private static long calcSize(BlockTx tx, ProtocolParams p) {
    return (Long.parseLong(tx.getFee()) - p.getMinFeeB().longValue()) / p.getMinFeeA().longValue();
  }

  private void populateUtxo(Utxo utxo) {
    AddressUtxoEntity first = addressUtxoRepository
        .findAddressUtxoEntitiesByOutputIndexAndTxHash(utxo.getOutputIndex(), utxo.getTxHash())
        .getFirst();
    Optional.ofNullable(first).ifPresent(m -> addressUtxoEntityToUtxo.overWriteDto(utxo,m));
  }
}<|MERGE_RESOLUTION|>--- conflicted
+++ resolved
@@ -121,20 +121,13 @@
 
   @Override
   public GenesisBlock findGenesisBlock() {
-<<<<<<< HEAD
     if(cachedGenesisBlock == null) {
       log.debug("About to run findGenesisBlock query");
       cachedGenesisBlock = blockRepository.findGenesisBlock()
-          .map(b -> mapper.map(b, GenesisBlock.class))
+          .map(blockToGensisBlock::toGenesisBlock)
           .orElseThrow(ExceptionFactory::genesisBlockNotFound);
     }
     return cachedGenesisBlock;
-=======
-    log.debug("About to run findGenesisBlock query");
-    return blockRepository.findGenesisBlock()
-        .map(blockToGensisBlock::toGenesisBlock)
-        .orElseThrow(ExceptionFactory::genesisBlockNotFound);
->>>>>>> 49607776
   }
 
   private void populateTransaction(BlockTx transaction) {
