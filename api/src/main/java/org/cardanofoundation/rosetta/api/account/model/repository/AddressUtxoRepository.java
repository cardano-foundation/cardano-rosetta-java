package org.cardanofoundation.rosetta.api.account.model.repository;

import java.util.List;

import org.springframework.data.jpa.repository.JpaRepository;
import org.springframework.data.jpa.repository.Query;
import org.springframework.data.repository.query.Param;

import org.cardanofoundation.rosetta.api.account.model.entity.AddressUtxoEntity;
import org.cardanofoundation.rosetta.api.account.model.entity.UtxoId;

public interface AddressUtxoRepository extends JpaRepository<AddressUtxoEntity, UtxoId> {

  @Query(value =
      """
          SELECT a FROM AddressUtxoEntity a
          WHERE a.ownerAddr = :address
          AND NOT EXISTS (
            SELECT 1
            FROM TxInputEntity i
            WHERE a.txHash = i.txHash
              AND a.outputIndex = i.outputIndex
          )
      """)
  List<AddressUtxoEntity> findUtxosByAddress(@Param("address") String address);

<<<<<<< HEAD
  List<AddressUtxoEntity> findByTxHashIn(List<String> txHashes);
=======
  @Query(value =
      """
      SELECT a FROM AddressUtxoEntity a WHERE
      a.ownerAddr = :address
      AND NOT EXISTS(SELECT 1 FROM TxInputEntity o WHERE o.txHash = a.txHash AND o.outputIndex = a.outputIndex AND o.spentAtBlock <= :block)
      AND a.blockNumber <= :block
      """)
  List<AddressUtxoEntity> findUnspentUtxosByAddressAndBlock(@Param("address") String address, @Param("block") long block);

  @Query(value =
      """
      SELECT a FROM AddressUtxoEntity a WHERE
      a.ownerStakeAddr = :address
      AND NOT EXISTS(SELECT o FROM TxInputEntity o WHERE o.txHash = a.txHash AND o.outputIndex = a.outputIndex AND o.spentAtBlock <= :block)
      AND a.blockNumber <= :block
      """)
  List<AddressUtxoEntity> findUnspentUtxosByStakeAddressAndBlock(@Param("address") String stakeAddress, @Param("block") long block);
>>>>>>> daf1069f
}<|MERGE_RESOLUTION|>--- conflicted
+++ resolved
@@ -10,6 +10,9 @@
 import org.cardanofoundation.rosetta.api.account.model.entity.UtxoId;
 
 public interface AddressUtxoRepository extends JpaRepository<AddressUtxoEntity, UtxoId> {
+
+  List<AddressUtxoEntity> findAddressUtxoEntitiesByOutputIndexAndTxHash(Integer outputIndex,
+      String txHash);
 
   @Query(value =
       """
@@ -24,9 +27,6 @@
       """)
   List<AddressUtxoEntity> findUtxosByAddress(@Param("address") String address);
 
-<<<<<<< HEAD
-  List<AddressUtxoEntity> findByTxHashIn(List<String> txHashes);
-=======
   @Query(value =
       """
       SELECT a FROM AddressUtxoEntity a WHERE
@@ -44,5 +44,4 @@
       AND a.blockNumber <= :block
       """)
   List<AddressUtxoEntity> findUnspentUtxosByStakeAddressAndBlock(@Param("address") String stakeAddress, @Param("block") long block);
->>>>>>> daf1069f
 }