package org.cardanofoundation.rosetta.api.exception;


import static org.cardanofoundation.rosetta.api.util.RosettaConstants.RosettaErrorType;


public class ExceptionFactory {

  public static ApiException blockNotFoundException() {
    return new ApiException(RosettaErrorType.BLOCK_NOT_FOUND.toRosettaError(false));
  }

  public static ApiException genesisBlockNotFound() {
    return new ApiException(RosettaErrorType.GENESIS_BLOCK_NOT_FOUND.toRosettaError(false));
  }
  public static ServerException configNotFoundException(){
    return new ServerException("Environment configurations needed to run server were not found");
  }

  public static ApiException networkNotFoundError() {
    return new ApiException(RosettaErrorType.NETWORKS_NOT_FOUND.toRosettaError(false));
  }
<<<<<<< HEAD
  public static ApiException missingStakingKeyError() {
    return new ApiException(RosettaErrorType.STAKING_KEY_MISSING.toRosettaError(false));
  }
  public static ApiException invalidBlockchainError() {
    return new ApiException(RosettaErrorType.INVALID_BLOCKCHAIN.toRosettaError(false));
  }
  public static ApiException invalidAddressError(String address) {
    return new ApiException(RosettaErrorType.INVALID_ADDRESS.toRosettaError(true,address));
  }
  public static ApiException invalidAddressError() {
    return new ApiException(RosettaErrorType.INVALID_ADDRESS.toRosettaError(false));
  }
  public static ApiException cantCreateSignTransaction() {
    return new ApiException(RosettaErrorType.CANT_CREATE_SIGN_TRANSACTION.toRosettaError(false));
  }
  public static ApiException cantBuildSignedTransaction() {
    return new ApiException(RosettaErrorType.CANT_CREATE_SIGN_TRANSACTION.toRosettaError(false));
  }
  public static ApiException missingChainCodeError() {
    return new ApiException(RosettaErrorType.CHAIN_CODE_MISSING.toRosettaError(false));
  }
  public static ApiException cantBuildWitnessesSet() {
    return new ApiException(RosettaErrorType.CANT_BUILD_WITNESSES_SET.toRosettaError(false));
  }
  public static ApiException outputsAreBiggerThanInputsError() {
    return new ApiException(RosettaErrorType.OUTPUTS_BIGGER_THAN_INPUTS_ERROR.toRosettaError(false));
  }
  public static ApiException invalidOperationTypeError() {
    return new ApiException(RosettaErrorType.INVALID_OPERATION_TYPE.toRosettaError(false));
  }
  public static ApiException missingPoolKeyError() {
    return new ApiException(RosettaErrorType.POOL_KEY_MISSING.toRosettaError(false));
  }
  public static ApiException missingPoolCertError() {
    return new ApiException(RosettaErrorType.POOL_CERT_MISSING.toRosettaError(false));
  }
  public static ApiException invalidPoolRegistrationCert(Object error) {
    return new ApiException(RosettaErrorType.INVALID_POOL_CERT.toRosettaError(false,error));
  }
  public static ApiException invalidPoolRegistrationCertType() {
    return new ApiException(RosettaErrorType.INVALID_POOL_CERT_TYPE.toRosettaError(false));
  }
  public static ApiException invalidPublicKeyFormat() {
    return new ApiException(RosettaErrorType.INVALID_PUBLIC_KEY_FORMAT.toRosettaError(false));
  }
  public static ApiException missingVoteRegistrationMetadata() {
    return new ApiException(RosettaErrorType.MISSING_VOTE_REGISTRATION_METADATA.toRosettaError(false));
  }
  public static ApiException invalidStakingKeyFormat() {
    return new ApiException(RosettaErrorType.INVALID_STAKING_KEY_FORMAT.toRosettaError(false));
  }
  public static ApiException votingNonceNotValid() {
    return new ApiException(RosettaErrorType.VOTING_NONCE_NOT_VALID.toRosettaError(false));
  }
  public static ApiException invalidVotingSignature() {
    return new ApiException(RosettaErrorType.INVALID_VOTING_SIGNATURE.toRosettaError(false));
  }
  public static ApiException missingVotingKeyError() {
    return new ApiException(RosettaErrorType.MISSING_VOTING_KEY.toRosettaError(false));
  }
  public static ApiException invalidVotingKeyFormat() {
    return new ApiException(RosettaErrorType.INVALID_VOTING_KEY_FORMAT.toRosettaError(false));
  }
  public static ApiException missingMetadataParametersForPoolRetirement() {
    return new ApiException(RosettaErrorType.MISSING_METADATA_PARAMETERS_FOR_POOL_RETIREMENT.toRosettaError(false));
  }
  public static ApiException invalidPoolKeyError() {
    return new ApiException(RosettaErrorType.INVALID_POOL_KEY_HASH.toRosettaError(false));
  }
  public static ApiException missingPoolRegistrationParameters() {
    return new ApiException(RosettaErrorType.POOL_REGISTRATION_PARAMS_MISSING.toRosettaError(false));
  }
  public static ApiException invalidPoolMetadataError() {
    return new ApiException(RosettaErrorType.INVALID_POOL_METADATA.toRosettaError(false));
  }
  public static ApiException invalidPoolRelaysError() {
    return new ApiException(RosettaErrorType.INVALID_POOL_RELAYS.toRosettaError(false));
  }
  public static ApiException invalidPoolRelayTypeError() {
    return new ApiException(RosettaErrorType.INVALID_POOL_RELAY_TYPE.toRosettaError(false));
  }
  public static ApiException invalidIpv4() {
    return new ApiException(RosettaErrorType.INVALID_IPV4_ERROR.toRosettaError(false));
  }
  public static ApiException missingDnsNameError() {
    return new ApiException(RosettaErrorType.DNS_NAME_MISSING.toRosettaError(false));
  }
  public static ApiException invalidPoolRelaysError(Object error) {
    return new ApiException(RosettaErrorType.INVALID_POOL_RELAYS.toRosettaError(false,error));
  }
  public static ApiException invalidPoolRegistrationParameters(Object error) {
    return new ApiException(RosettaErrorType.INVALID_POOL_RELAYS.toRosettaError(false,error));
  }
  public static ApiException addressGenerationError() {
    return new ApiException(RosettaErrorType.ADDRESS_GENERATION_ERROR.toRosettaError(false));
  }
  public static ApiException transactionInputsParametersMissingError(Object error) {
    return new ApiException(RosettaErrorType.TRANSACTION_INPUTS_PARAMETERS_MISSING_ERROR.toRosettaError(false,error));
  }
  public static ApiException transactionOutputDeserializationError(Object error) {
    return new ApiException(RosettaErrorType.TRANSACTION_OUTPUT_DESERIALIZATION_ERROR.toRosettaError(false,error));
  }
  public static ApiException transactionOutputsParametersMissingError(Object error) {
    return new ApiException(RosettaErrorType.TRANSACTION_OUTPUTS_PARAMETERS_MISSING_ERROR.toRosettaError(false,error));
  }
  public static ApiException cantCreateUnsignedTransactionFromBytes() {
    return new ApiException(RosettaErrorType.CANT_CREATE_UNSIGNED_TRANSACTION_ERROR.toRosettaError(false));
  }
  public static ApiException cantCreateSignedTransactionFromBytes() {
    return new ApiException(RosettaErrorType.CANT_CREATE_SIGNED_TRANSACTION_ERROR.toRosettaError(false));
  }
  public static ApiException tokenBundleAssetsMissingError() {
    return new ApiException(RosettaErrorType.TOKEN_BUNDLE_ASSETS_MISSING.toRosettaError(false));
  }
  public static ApiException tokenAssetValueMissingError() {
    return new ApiException(RosettaErrorType.TOKEN_ASSET_VALUE_MISSING.toRosettaError(false));
  }
  public static ApiException parseSignedTransactionError() {
    return new ApiException(RosettaErrorType.PARSE_SIGNED_TRANSACTION_ERROR.toRosettaError(false));
  }
  public static ApiException invalidPoolOwnersError(Object error) {
    return new ApiException(RosettaErrorType.INVALID_POOL_OWNERS.toRosettaError(false,error));
  }
  public static ApiException invalidAddressTypeError() {
    return new ApiException(RosettaErrorType.INVALID_ADDRESS_TYPE.toRosettaError(false));
  }

=======

  public static ApiException unspecifiedError(String details) {
    return new ApiException(RosettaErrorType.UNSPECIFIED_ERROR.toRosettaError(true,
        Details.builder().message(details).build()));
  }
  public static ApiException invalidAddressError(String address) {
    return new ApiException(RosettaErrorType.INVALID_ADDRESS.toRosettaError(true, address));
  }
>>>>>>> d13d2b82
}<|MERGE_RESOLUTION|>--- conflicted
+++ resolved
@@ -17,18 +17,26 @@
     return new ServerException("Environment configurations needed to run server were not found");
   }
 
+  public static ApiException invalidBlockChainError() {
+    return new ApiException(RosettaErrorType.INVALID_BLOCKCHAIN.toRosettaError(false));
+  }
+
   public static ApiException networkNotFoundError() {
     return new ApiException(RosettaErrorType.NETWORKS_NOT_FOUND.toRosettaError(false));
   }
-<<<<<<< HEAD
+
+  public static ApiException unspecifiedError(String details) {
+    return new ApiException(RosettaErrorType.UNSPECIFIED_ERROR.toRosettaError(true,
+        Details.builder().message(details).build()));
+  }
+  public static ApiException invalidAddressError(String address) {
+    return new ApiException(RosettaErrorType.INVALID_ADDRESS.toRosettaError(true, address));
+  }
   public static ApiException missingStakingKeyError() {
     return new ApiException(RosettaErrorType.STAKING_KEY_MISSING.toRosettaError(false));
   }
   public static ApiException invalidBlockchainError() {
     return new ApiException(RosettaErrorType.INVALID_BLOCKCHAIN.toRosettaError(false));
-  }
-  public static ApiException invalidAddressError(String address) {
-    return new ApiException(RosettaErrorType.INVALID_ADDRESS.toRosettaError(true,address));
   }
   public static ApiException invalidAddressError() {
     return new ApiException(RosettaErrorType.INVALID_ADDRESS.toRosettaError(false));
@@ -148,14 +156,4 @@
     return new ApiException(RosettaErrorType.INVALID_ADDRESS_TYPE.toRosettaError(false));
   }
 
-=======
-
-  public static ApiException unspecifiedError(String details) {
-    return new ApiException(RosettaErrorType.UNSPECIFIED_ERROR.toRosettaError(true,
-        Details.builder().message(details).build()));
-  }
-  public static ApiException invalidAddressError(String address) {
-    return new ApiException(RosettaErrorType.INVALID_ADDRESS.toRosettaError(true, address));
-  }
->>>>>>> d13d2b82
 }