--- conflicted
+++ resolved
@@ -19,31 +19,4 @@
   @Mapping(target = "outputs", source = "outputKeys")
   BlockTx fromEntity(TxnEntity model);
 
-<<<<<<< HEAD
-  public BlockTx fromEntity(TxnEntity model) {
-    return modelMapper.typeMap(TxnEntity.class, BlockTx.class)
-        .setPostConverter(ctx -> {
-          TxnEntity source = ctx.getSource();
-          BlockTx dest = ctx.getDestination();
-
-          dest.setBlockNo(source.getBlock().getNumber());
-          dest.setHash(source.getTxHash());
-          dest.setBlockHash(source.getBlock().getHash());
-          dest.setSize(0L);
-          dest.setScriptSize(0L); //calculated later
-
-          dest.setInputs(source.getInputKeys().stream()
-              .map(utxoKey -> modelMapper.map(utxoKey, Utxo.class)).toList());
-          dest.setOutputs(source.getOutputKeys().stream()
-              .map(utxoKey -> modelMapper.map(utxoKey, Utxo.class)).toList());
-          dest.setFee(Optional
-              .ofNullable(source.getFee())
-              .map(BigInteger::toString)
-              .orElse(null));
-          return dest;
-        })
-        .map(model);
-  }
-=======
->>>>>>> 17aebb11
 }