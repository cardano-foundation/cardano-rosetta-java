package org.cardanofoundation.rosetta.api.account.model.domain;

import java.util.List;

import lombok.AllArgsConstructor;
import lombok.Builder;
import lombok.Data;
import lombok.NoArgsConstructor;

<<<<<<< HEAD
import org.cardanofoundation.rosetta.api.account.model.entity.AddressUtxoEntity;
import org.cardanofoundation.rosetta.api.block.model.entity.UtxoKey;
import org.cardanofoundation.rosetta.common.mapper.AmtEntityToAmt;

=======
>>>>>>> f4164ca9
@Data
@AllArgsConstructor
@NoArgsConstructor
@Builder
public class Utxo {

  private String txHash;
  private Integer outputIndex;
  private String ownerAddr;
  private List<Amt> amounts;

  public Utxo(String txHash, Integer outputIndex) {
    this.txHash = txHash;
    this.outputIndex = outputIndex;
  }
<<<<<<< HEAD

  public static Utxo fromUtxoKey(UtxoKey utxoKey) {
    return new Utxo(utxoKey.getTxHash(), utxoKey.getOutputIndex());
  }

  public void populateFromUtxoEntity(AddressUtxoEntity entity) {
    this.txHash = entity.getTxHash();
    this.outputIndex = entity.getOutputIndex();
    this.ownerAddr = entity.getOwnerAddr();
    this.amounts = entity.getAmounts().stream().map(AmtEntityToAmt::fromEntity).toList();
  }
=======
>>>>>>> f4164ca9
}<|MERGE_RESOLUTION|>--- conflicted
+++ resolved
@@ -7,13 +7,10 @@
 import lombok.Data;
 import lombok.NoArgsConstructor;
 
-<<<<<<< HEAD
 import org.cardanofoundation.rosetta.api.account.model.entity.AddressUtxoEntity;
 import org.cardanofoundation.rosetta.api.block.model.entity.UtxoKey;
 import org.cardanofoundation.rosetta.common.mapper.AmtEntityToAmt;
 
-=======
->>>>>>> f4164ca9
 @Data
 @AllArgsConstructor
 @NoArgsConstructor
@@ -29,7 +26,6 @@
     this.txHash = txHash;
     this.outputIndex = outputIndex;
   }
-<<<<<<< HEAD
 
   public static Utxo fromUtxoKey(UtxoKey utxoKey) {
     return new Utxo(utxoKey.getTxHash(), utxoKey.getOutputIndex());
@@ -41,6 +37,4 @@
     this.ownerAddr = entity.getOwnerAddr();
     this.amounts = entity.getAmounts().stream().map(AmtEntityToAmt::fromEntity).toList();
   }
-=======
->>>>>>> f4164ca9
 }