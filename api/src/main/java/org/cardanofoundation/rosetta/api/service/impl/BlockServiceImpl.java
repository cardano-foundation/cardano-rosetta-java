package org.cardanofoundation.rosetta.api.service.impl;

import static org.cardanofoundation.rosetta.api.mapper.DataMapper.mapToRosettaBlock;
import static org.cardanofoundation.rosetta.api.mapper.DataMapper.mapToRosettaTransaction;

import java.util.ArrayList;
import java.util.Collections;
import java.util.List;
import java.util.Objects;
import lombok.RequiredArgsConstructor;
import lombok.extern.slf4j.Slf4j;
import org.apache.commons.lang3.ObjectUtils;
import org.cardanofoundation.rosetta.api.exception.ExceptionFactory;
import org.cardanofoundation.rosetta.api.mapper.DataMapper;
import org.cardanofoundation.rosetta.api.model.rest.AccountBalanceResponse;
import org.cardanofoundation.rosetta.api.model.rest.BalanceAtBlock;
import org.cardanofoundation.rosetta.api.model.rest.BlockRequest;
import org.cardanofoundation.rosetta.api.model.rest.BlockResponse;
import org.cardanofoundation.rosetta.api.model.rest.BlockTransactionRequest;
import org.cardanofoundation.rosetta.api.model.rest.BlockTransactionResponse;
import org.cardanofoundation.rosetta.api.model.rest.Currency;
import org.cardanofoundation.rosetta.api.model.rest.MaBalance;
import org.cardanofoundation.rosetta.api.model.rest.PartialBlockIdentifier;
import org.cardanofoundation.rosetta.api.model.rest.TransactionDto;
import org.cardanofoundation.rosetta.api.model.rest.Utxo;
import org.cardanofoundation.rosetta.api.projection.dto.BlockDto;
import org.cardanofoundation.rosetta.api.projection.dto.BlockUtxos;
import org.cardanofoundation.rosetta.api.projection.dto.BlockUtxosMultiAssets;
import org.cardanofoundation.rosetta.api.projection.dto.GenesisBlockDto;
import org.cardanofoundation.rosetta.api.projection.dto.PopulatedTransaction;
import org.cardanofoundation.rosetta.api.service.BlockService;
import org.cardanofoundation.rosetta.api.service.CardanoService;
import org.cardanofoundation.rosetta.api.service.LedgerDataProviderService;
import org.openapitools.client.model.Transaction;
import org.openapitools.client.model.TransactionIdentifier;
import org.springframework.beans.factory.annotation.Value;
import org.springframework.stereotype.Service;

@Slf4j
@Service
@RequiredArgsConstructor
public class BlockServiceImpl implements BlockService {

  private final LedgerDataProviderService ledgerDataProviderService;
  private final CardanoService cardanoService;
  @Value("${page-size:5}")
  private Integer pageSize;

  @Override
  public AccountBalanceResponse findBalanceDataByAddressAndBlock(String address, Long number,
      String hash) {
    BlockDto blockDto = this.findBlock(number, hash);
    if (Objects.isNull(blockDto)) {
      log.error("[findBalanceDataByAddressAndBlock] Block not found");
      throw ExceptionFactory.blockNotFoundException();
    }
    log.info(
        "[findBalanceDataByAddressAndBlock] Looking for utxos for address {} and block {}",
        address,
        blockDto.getHash());
    if (cardanoService.isStakeAddress(address)) {
      log.debug("[findBalanceDataByAddressAndBlock] Address is StakeAddress");
      log.debug("[findBalanceDataByAddressAndBlock] About to get balance for {}", address);
      Long balance = ledgerDataProviderService
          .findBalanceByAddressAndBlock(address, blockDto.getHash());
      log.debug(
          "[findBalanceDataByAddressAndBlock] Found stake balance of {} for address {}", balance,
          address);
      BalanceAtBlock balanceAtBlock = BalanceAtBlock.builder()
          .block(blockDto)
          .balance(balance.toString())
          .build();
      return DataMapper.mapToAccountBalanceResponse(balanceAtBlock);

    } else {
      log.debug("[findBalanceDataByAddressAndBlock] Address isn't StakeAddress");

      List<Utxo> utxoDetails = ledgerDataProviderService
          .findUtxoByAddressAndBlock(address, blockDto.getHash(), null);
      List<MaBalance> maBalances = ledgerDataProviderService
          .findMaBalanceByAddressAndBlock(address, blockDto.getHash());
      BlockUtxosMultiAssets blockUtxosMultiAssets = BlockUtxosMultiAssets.builder()
          .maBalances(maBalances)
          .utxos(utxoDetails)
          .block(blockDto)
          .build();
      return DataMapper.mapToAccountBalanceResponse(blockUtxosMultiAssets);
    }
  }

  @Override
  public BlockUtxos findCoinsDataByAddress(String address,
      List<Currency> currencies) {
    BlockDto block = this.findBlock(null, null);
    if (Objects.isNull(block)) {
      log.error("[findCoinsDataByAddress] Block not found");
      throw ExceptionFactory.blockNotFoundException();
    }
    log.info(
        "[findCoinsDataByAddress] Looking for utxos for address {} and {} specified currencies",
        address,
        currencies.size()
    );
    List<Utxo> utxoDetails = ledgerDataProviderService.findUtxoByAddressAndBlock(address,
        block.getHash(), currencies);
    log.debug("[findCoinsByAddress] Found {} coin details for address {}",utxoDetails.size(), address);

    return BlockUtxos.builder()
        .block(block)
        .utxos(utxoDetails)
        .build();
  }

  @Override
  public BlockDto findBlock(Long number, String hash) {
    boolean searchBlockZero;
    if (Objects.nonNull(number)) {
      searchBlockZero = (number == 0);
    } else {
      searchBlockZero = false;
    }
    if (searchBlockZero) {
      log.info("[findBlock] Looking for genesis block");
      GenesisBlockDto genesis = ledgerDataProviderService.findGenesisBlock();
      boolean isHashInvalidIfGiven = hash != null && !genesis.getHash().equals(hash);
      if (isHashInvalidIfGiven) {
        log.error("[findBlock] The requested block has an invalid block hash parameter");
        throw ExceptionFactory.blockNotFoundException();
      }
      if (Objects.nonNull(genesis)) {
        return ledgerDataProviderService.findBlock(null, genesis.getHash());
      } else {
        return ledgerDataProviderService.findBlock(null, null);
      }
    }
    boolean searchLatestBlock = (Objects.isNull(hash)) && (Objects.isNull(number));

    log.info("[findBlock] Do we have to look for latestBlock? {}", searchLatestBlock);
    Long blockNumber =
        searchLatestBlock ? ledgerDataProviderService.findLatestBlockNumber() : number;
    log.info("[findBlock] Looking for block with blockNumber {}", blockNumber);
    BlockDto response = ledgerDataProviderService.findBlock(blockNumber, hash);
    if (Objects.nonNull(response)) {
      log.info("[findBlock] Block was found");
    }
    log.debug("[findBlock] Returning response: " + response);
    return response;
  }

  @Override
  public BlockResponse getBlockByBlockRequest(BlockRequest blockRequest) {
    PartialBlockIdentifier blockIdentifier = blockRequest.getBlockIdentifier();
    String hash = blockIdentifier.getHash();
    Long index = blockIdentifier.getIndex();
    log.info("[block] Looking for block: hash={}, index={}", hash, index);
    BlockDto block = this.findBlock(index, hash);
    if (Objects.nonNull(block)) {
      log.info("[block] Block was found");
      List<TransactionDto> transactionsFound = this.findTransactionsByBlock(block);
      log.debug("[block] transactionsFound is " + transactionsFound.toString());
      String poolDeposit = cardanoService.getProtocolParameters().getPoolDeposit();
      log.debug("[poolDeposit] poolDeposit is " + poolDeposit);
      if (transactionsFound.size() > pageSize) {
        log.info(
<<<<<<< HEAD
            "[block] Returning only transactions hashes since the number of them is bigger than "
                + pageSize);
=======
            "[block] Returning only transactions hashes since the number of them is bigger than {}"
            ,pageSize);
>>>>>>> 42001b9a
        return BlockResponse.builder()
            .block(mapToRosettaBlock(block, new ArrayList<>(), poolDeposit))
            .otherTransactions(transactionsFound.stream()
                .map(transactionDto -> new TransactionIdentifier().hash(transactionDto.getHash()))
                .toList())
            .build();
      }
      log.info("[block] Looking for blocks transactions full data");
      List<PopulatedTransaction> transactions = this.fillTransactions(transactionsFound);
      log.info("[block] transactions already filled {}", transactions);
      return BlockResponse.builder()
          .block(mapToRosettaBlock(block, transactions, poolDeposit))
          .build();
    }
    log.error("[block] Block was not found");
    throw ExceptionFactory.blockNotFoundException();
  }

  @Override
  public List<PopulatedTransaction> fillTransactions(List<TransactionDto> transactions) {
    if (ObjectUtils.isEmpty(transactions)) {
      return null;
    } else {
      return ledgerDataProviderService.fillTransaction(transactions);
    }
  }

  @Override
  public List<TransactionDto> findTransactionsByBlock(BlockDto block) {
    boolean blockMightContainTransactions =
        block.getTransactionsCount() != 0 || block.getPreviousBlockHash().equals(block.getHash());
    log.debug("[findTransactionsByBlock] Does requested block contains transactions? : {}"
        ,blockMightContainTransactions);
    if (blockMightContainTransactions) {
      return ledgerDataProviderService.findTransactionsByBlock(block.getNumber(), block.getHash());
    } else {
      return Collections.emptyList();
    }
  }

  @Override
  public BlockTransactionResponse getBlockTransaction(
      BlockTransactionRequest blockTransactionRequest) {
    String transactionHash = blockTransactionRequest.getTransactionIdentifier().getHash();
    log.info("[blockTransaction] Looking for transaction for hash {} and block {}",
        transactionHash,
        blockTransactionRequest.getBlockIdentifier());
    PopulatedTransaction transaction = this.
        findTransaction(blockTransactionRequest.getTransactionIdentifier().getHash(),
        blockTransactionRequest.getBlockIdentifier().getIndex(),
        blockTransactionRequest.getBlockIdentifier().getHash());
    if (Objects.isNull(transaction)) {
      log.error("[blockTransaction] No transaction found");
      throw ExceptionFactory.transactionNotFound();
    }
    String poolDeposit = cardanoService.getProtocolParameters().getPoolDeposit();
    Transaction transactionResponse = mapToRosettaTransaction(transaction, poolDeposit);
    log.debug("[blockTransaction] Returning response {}", transactionResponse);
    return BlockTransactionResponse.builder()
        .transaction(transactionResponse)
        .build();
  }

  public PopulatedTransaction findTransaction(String transactionHash, Long blockNumber,
      String blockHash) {
    return ledgerDataProviderService
        .findTransactionByHashAndBlock(transactionHash, blockNumber, blockHash);
  }


}<|MERGE_RESOLUTION|>--- conflicted
+++ resolved
@@ -162,13 +162,8 @@
       log.debug("[poolDeposit] poolDeposit is " + poolDeposit);
       if (transactionsFound.size() > pageSize) {
         log.info(
-<<<<<<< HEAD
-            "[block] Returning only transactions hashes since the number of them is bigger than "
-                + pageSize);
-=======
             "[block] Returning only transactions hashes since the number of them is bigger than {}"
             ,pageSize);
->>>>>>> 42001b9a
         return BlockResponse.builder()
             .block(mapToRosettaBlock(block, new ArrayList<>(), poolDeposit))
             .otherTransactions(transactionsFound.stream()
