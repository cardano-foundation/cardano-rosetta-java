--- conflicted
+++ resolved
@@ -1,10 +1,8 @@
 package org.cardanofoundation.rosetta.api.account.service;
 
 import java.math.BigInteger;
-<<<<<<< HEAD
+import java.math.BigInteger;
 import java.util.ArrayList;
-=======
->>>>>>> 33fc39f8
 import java.util.List;
 import java.util.Optional;
 
@@ -21,14 +19,10 @@
 import org.cardanofoundation.rosetta.api.account.model.domain.Amt;
 import org.cardanofoundation.rosetta.api.account.model.domain.Utxo;
 import org.cardanofoundation.rosetta.api.account.model.entity.AddressUtxoEntity;
-<<<<<<< HEAD
-import org.cardanofoundation.rosetta.api.account.model.repository.AddressUtxoRepository;
-=======
 import org.cardanofoundation.rosetta.api.account.model.entity.projection.StakeAccountBalanceQuantityOnly;
 import org.cardanofoundation.rosetta.api.account.model.repository.AddressBalanceRepository;
 import org.cardanofoundation.rosetta.api.account.model.repository.AddressUtxoRepository;
 import org.cardanofoundation.rosetta.api.account.model.repository.StakeAddressBalanceRepository;
->>>>>>> 33fc39f8
 import org.cardanofoundation.rosetta.common.util.Formatters;
 
 @Slf4j
@@ -38,10 +32,6 @@
 public class LedgerAccountServiceImpl implements LedgerAccountService {
 
   private final AddressUtxoRepository addressUtxoRepository;
-<<<<<<< HEAD
-=======
-  private final StakeAddressBalanceRepository stakeAddressBalanceRepository;
->>>>>>> 33fc39f8
   private final AddressUtxoEntityToUtxo addressUtxoEntityToUtxo;
 
   @Override
@@ -53,7 +43,6 @@
   }
 
   @Override
-<<<<<<< HEAD
   public List<AddressBalance> findBalanceByStakeAddressAndBlock(String stakeAddress,
       Long number) {
     log.debug("Finding balance for Stakeaddress {} at block {}", stakeAddress, number);
@@ -83,15 +72,6 @@
           .build());
     }));
     return retList;
-=======
-  public Optional<BigInteger> findStakeAddressBalanceQuantityByAddressAndBlock(
-      String address,
-      Long number) {
-    log.debug("Finding stake address balance quantity for address {} at block {}", address, number);
-    return stakeAddressBalanceRepository
-        .findStakeAddressBalanceQuantityByAddressAndBlockNumber(address, number)
-        .map(StakeAccountBalanceQuantityOnly::getQuantity);
->>>>>>> 33fc39f8
   }
 
   @Override
