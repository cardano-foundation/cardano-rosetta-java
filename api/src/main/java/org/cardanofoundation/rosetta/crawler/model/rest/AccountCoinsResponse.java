package org.cardanofoundation.rosetta.crawler.model.rest;

import com.fasterxml.jackson.annotation.JsonProperty;
<<<<<<< HEAD
=======
import java.util.ArrayList;
import java.util.List;
import javax.validation.Valid;
>>>>>>> e0c79a2d
import lombok.AllArgsConstructor;
import lombok.Builder;
import lombok.Data;
import lombok.NoArgsConstructor;

<<<<<<< HEAD

import javax.validation.Valid;
import java.util.ArrayList;
import java.util.List;
import org.openapitools.client.model.Coin;

=======
>>>>>>> e0c79a2d
/**
 * @author Sotatek-HoangNguyen9
 * @since 12/04/2023 16:36
 */
@Data
@NoArgsConstructor
@AllArgsConstructor
@Builder
public class AccountCoinsResponse {
<<<<<<< HEAD
    @JsonProperty("block_identifier")
    private BlockIdentifier blockIdentifier;

    @JsonProperty("coins")
    @Valid
    private List<Coin> coins = new ArrayList<>();

    @JsonProperty("metadata")
    private Object metadata;
=======

  @JsonProperty("block_identifier")
  private BlockIdentifier blockIdentifier;

  @JsonProperty("coins")
  @Valid
  private List<Coin> coins = new ArrayList<>();

  @JsonProperty("metadata")
  private Object metadata;
>>>>>>> e0c79a2d
}<|MERGE_RESOLUTION|>--- conflicted
+++ resolved
@@ -1,26 +1,14 @@
 package org.cardanofoundation.rosetta.crawler.model.rest;
 
 import com.fasterxml.jackson.annotation.JsonProperty;
-<<<<<<< HEAD
-=======
 import java.util.ArrayList;
 import java.util.List;
 import javax.validation.Valid;
->>>>>>> e0c79a2d
 import lombok.AllArgsConstructor;
 import lombok.Builder;
 import lombok.Data;
 import lombok.NoArgsConstructor;
 
-<<<<<<< HEAD
-
-import javax.validation.Valid;
-import java.util.ArrayList;
-import java.util.List;
-import org.openapitools.client.model.Coin;
-
-=======
->>>>>>> e0c79a2d
 /**
  * @author Sotatek-HoangNguyen9
  * @since 12/04/2023 16:36
@@ -30,17 +18,6 @@
 @AllArgsConstructor
 @Builder
 public class AccountCoinsResponse {
-<<<<<<< HEAD
-    @JsonProperty("block_identifier")
-    private BlockIdentifier blockIdentifier;
-
-    @JsonProperty("coins")
-    @Valid
-    private List<Coin> coins = new ArrayList<>();
-
-    @JsonProperty("metadata")
-    private Object metadata;
-=======
 
   @JsonProperty("block_identifier")
   private BlockIdentifier blockIdentifier;
@@ -51,5 +28,4 @@
 
   @JsonProperty("metadata")
   private Object metadata;
->>>>>>> e0c79a2d
 }