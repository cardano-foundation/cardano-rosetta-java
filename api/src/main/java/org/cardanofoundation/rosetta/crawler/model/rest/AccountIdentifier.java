package org.cardanofoundation.rosetta.crawler.model.rest;

import com.fasterxml.jackson.annotation.JsonProperty;
<<<<<<< HEAD
import lombok.*;

import java.util.Map;
=======
import java.util.Map;
import lombok.AllArgsConstructor;
import lombok.Builder;
import lombok.Data;
import lombok.Getter;
import lombok.NoArgsConstructor;
>>>>>>> e0c79a2d
import org.openapitools.client.model.SubAccountIdentifier;

/**
 * @author Sotatek-HoangNguyen9
 * @since 12/04/2023 16:35
 */
@Data
@Getter
@NoArgsConstructor
@AllArgsConstructor
@Builder
public class AccountIdentifier {
<<<<<<< HEAD
    @JsonProperty("address")
    private String address;

    @JsonProperty("sub_account")
    private SubAccountIdentifier subAccount;

    @JsonProperty("metadata")
    private Map<String, String> metadata;
=======

  @JsonProperty("address")
  private String address;

  @JsonProperty("sub_account")
  private SubAccountIdentifier subAccount;

  @JsonProperty("metadata")
  private Map<String, String> metadata;
>>>>>>> e0c79a2d
}<|MERGE_RESOLUTION|>--- conflicted
+++ resolved
@@ -1,18 +1,12 @@
 package org.cardanofoundation.rosetta.crawler.model.rest;
 
 import com.fasterxml.jackson.annotation.JsonProperty;
-<<<<<<< HEAD
-import lombok.*;
-
-import java.util.Map;
-=======
 import java.util.Map;
 import lombok.AllArgsConstructor;
 import lombok.Builder;
 import lombok.Data;
 import lombok.Getter;
 import lombok.NoArgsConstructor;
->>>>>>> e0c79a2d
 import org.openapitools.client.model.SubAccountIdentifier;
 
 /**
@@ -25,16 +19,6 @@
 @AllArgsConstructor
 @Builder
 public class AccountIdentifier {
-<<<<<<< HEAD
-    @JsonProperty("address")
-    private String address;
-
-    @JsonProperty("sub_account")
-    private SubAccountIdentifier subAccount;
-
-    @JsonProperty("metadata")
-    private Map<String, String> metadata;
-=======
 
   @JsonProperty("address")
   private String address;
@@ -44,5 +28,4 @@
 
   @JsonProperty("metadata")
   private Map<String, String> metadata;
->>>>>>> e0c79a2d
 }