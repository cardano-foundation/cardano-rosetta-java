package org.cardanofoundation.rosetta.crawler.model.rest;

import com.fasterxml.jackson.annotation.JsonProperty;
<<<<<<< HEAD
=======
import java.util.List;
import javax.validation.Valid;
>>>>>>> e0c79a2d
import lombok.AllArgsConstructor;
import lombok.Data;
import lombok.NoArgsConstructor;

<<<<<<< HEAD
import javax.validation.Valid;
import java.util.List;
import org.openapitools.client.model.Currency;

=======
>>>>>>> e0c79a2d
/**
 * @author Sotatek-HoangNguyen9
 * @since 12/04/2023 16:36
 */
@Data
@AllArgsConstructor
@NoArgsConstructor
public class AccountCoinsRequest {
<<<<<<< HEAD
    @JsonProperty("network_identifier")

    private NetworkIdentifier networkIdentifier;
    @JsonProperty("account_identifier")

    private AccountIdentifier accountIdentifier;
    @JsonProperty("include_mempool")
    private Boolean includeMempool;

    @JsonProperty("currencies")
    @Valid
    private List<Currency> currencies = null;
=======

  @JsonProperty("network_identifier")

  private NetworkIdentifier networkIdentifier;
  @JsonProperty("account_identifier")

  private AccountIdentifier accountIdentifier;
  @JsonProperty("include_mempool")
  private Boolean includeMempool;

  @JsonProperty("currencies")
  @Valid
  private List<Currency> currencies = null;
>>>>>>> e0c79a2d
}<|MERGE_RESOLUTION|>--- conflicted
+++ resolved
@@ -1,22 +1,12 @@
 package org.cardanofoundation.rosetta.crawler.model.rest;
 
 import com.fasterxml.jackson.annotation.JsonProperty;
-<<<<<<< HEAD
-=======
 import java.util.List;
 import javax.validation.Valid;
->>>>>>> e0c79a2d
 import lombok.AllArgsConstructor;
 import lombok.Data;
 import lombok.NoArgsConstructor;
 
-<<<<<<< HEAD
-import javax.validation.Valid;
-import java.util.List;
-import org.openapitools.client.model.Currency;
-
-=======
->>>>>>> e0c79a2d
 /**
  * @author Sotatek-HoangNguyen9
  * @since 12/04/2023 16:36
@@ -25,20 +15,6 @@
 @AllArgsConstructor
 @NoArgsConstructor
 public class AccountCoinsRequest {
-<<<<<<< HEAD
-    @JsonProperty("network_identifier")
-
-    private NetworkIdentifier networkIdentifier;
-    @JsonProperty("account_identifier")
-
-    private AccountIdentifier accountIdentifier;
-    @JsonProperty("include_mempool")
-    private Boolean includeMempool;
-
-    @JsonProperty("currencies")
-    @Valid
-    private List<Currency> currencies = null;
-=======
 
   @JsonProperty("network_identifier")
 
@@ -52,5 +28,4 @@
   @JsonProperty("currencies")
   @Valid
   private List<Currency> currencies = null;
->>>>>>> e0c79a2d
 }