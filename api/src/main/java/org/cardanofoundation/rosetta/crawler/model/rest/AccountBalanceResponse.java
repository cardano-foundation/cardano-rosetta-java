--- conflicted
+++ resolved
@@ -1,20 +1,11 @@
 package org.cardanofoundation.rosetta.crawler.model.rest;
 
-<<<<<<< HEAD
-=======
 import java.util.List;
->>>>>>> e0c79a2d
 import lombok.AllArgsConstructor;
 import lombok.Builder;
 import lombok.Data;
 import lombok.NoArgsConstructor;
-<<<<<<< HEAD
-
-import java.util.List;
-import org.cardanofoundation.rosetta.common.ledgersync.Amount;
-=======
 import org.openapitools.client.model.Amount;
->>>>>>> e0c79a2d
 
 /**
  * @author Sotatek-HoangNguyen9
@@ -25,15 +16,9 @@
 @AllArgsConstructor
 @Builder
 public class AccountBalanceResponse {
-<<<<<<< HEAD
-    BlockIdentifier blockIdentifier;
-    List<Amount> balances;
-    Object metadata;
-=======
 
   BlockIdentifier blockIdentifier;
   List<Amount> balances;
   Object metadata;
->>>>>>> e0c79a2d
 
 }