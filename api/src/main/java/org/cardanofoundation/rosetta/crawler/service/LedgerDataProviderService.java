--- conflicted
+++ resolved
@@ -8,25 +8,10 @@
 import org.cardanofoundation.rosetta.crawler.projection.dto.BlockDto;
 import org.cardanofoundation.rosetta.crawler.projection.dto.GenesisBlockDto;
 
-import org.cardanofoundation.rosetta.crawler.projection.BlockDto;
-import org.cardanofoundation.rosetta.crawler.projection.GenesisBlockDto;
-
-
 /**
  * Exposes functions to access chain data that has been indexed according to Rosetta API needs.
  */
 public interface LedgerDataProviderService {
-<<<<<<< HEAD
-    BlockIdentifier getTip(final String networkId);
-
-    GenesisBlockDto findGenesisBlock();
-
-    BlockDto findBlock(Long number, String hash);
-
-    Double findBalanceByAddressAndBlock(String address, String hash);
-
-    Long findLatestBlockNumber();
-=======
 
   BlockIdentifier getTip(final String networkId);
 
@@ -41,6 +26,5 @@
   Long findLatestBlockNumber();
 
   List<MaBalance> findMaBalanceByAddressAndBlock(String address, String hash);
->>>>>>> e0c79a2d
 
 }