package org.cardanofoundation.rosetta.crawler.service;

import static org.cardanofoundation.rosetta.crawler.util.Formatters.hexFormatter;
import static org.cardanofoundation.rosetta.crawler.util.Formatters.hexStringToBuffer;

import jakarta.annotation.PostConstruct;
<<<<<<< HEAD
=======
import java.util.Arrays;
import java.util.HashMap;
import java.util.List;
import java.util.Map;
import java.util.Objects;
>>>>>>> e0c79a2d
import lombok.extern.slf4j.Slf4j;
import org.apache.commons.lang3.ObjectUtils;
import org.cardanofoundation.rosetta.crawler.config.RosettaConfig;
import org.cardanofoundation.rosetta.crawler.model.rest.BlockIdentifier;
<<<<<<< HEAD
import org.cardanofoundation.rosetta.crawler.projection.BlockDto;
import org.cardanofoundation.rosetta.crawler.projection.BlockProjection;
import org.cardanofoundation.rosetta.crawler.projection.GenesisBlockDto;
import org.cardanofoundation.rosetta.crawler.projection.GenesisBlockProjection;
import org.cardanofoundation.rosetta.crawler.repository.BlockRepository;
import org.cardanofoundation.rosetta.crawler.repository.RewardRepository;
import org.cardanofoundation.rosetta.crawler.util.Formatters;
=======
import org.cardanofoundation.rosetta.crawler.model.rest.Currency;
import org.cardanofoundation.rosetta.crawler.model.rest.MaBalance;
import org.cardanofoundation.rosetta.crawler.model.rest.Utxo;
import org.cardanofoundation.rosetta.crawler.projection.BlockProjection;
import org.cardanofoundation.rosetta.crawler.projection.GenesisBlockProjection;
import org.cardanofoundation.rosetta.crawler.projection.dto.BlockDto;
import org.cardanofoundation.rosetta.crawler.projection.dto.GenesisBlockDto;
import org.cardanofoundation.rosetta.crawler.repository.BlockRepository;
import org.cardanofoundation.rosetta.crawler.repository.RewardRepository;
import org.cardanofoundation.rosetta.crawler.repository.TxRepository;
import org.cardanofoundation.rosetta.crawler.repository.customRepository.UtxoRepository;
>>>>>>> e0c79a2d
import org.springframework.beans.factory.annotation.Autowired;
import org.springframework.data.domain.Page;
import org.springframework.data.domain.PageRequest;
import org.springframework.stereotype.Component;

<<<<<<< HEAD
import java.time.Instant;
import java.util.HashMap;
import java.util.List;
import java.util.Map;
import java.util.Objects;
@Slf4j
=======
>>>>>>> e0c79a2d
@Component
@Slf4j
public class PostgresLedgerDataProviderService implements LedgerDataProviderService {
<<<<<<< HEAD
    @Autowired
    private RosettaConfig rosettaConfig;
    @Autowired
    private BlockRepository blockRepository;
    @Autowired
    private RewardRepository rewardRepository;
=======
>>>>>>> e0c79a2d

  private final Map<String, PostgresLedgerDataProviderClient> clients = new HashMap<>();
  @Autowired
  private RosettaConfig rosettaConfig;
  @Autowired
  private BlockRepository blockRepository;
  @Autowired
  private RewardRepository rewardRepository;
  @Autowired
  private UtxoRepository utxoRepository;
  @Autowired
  private TxRepository txRepository;

  @PostConstruct
  void init() {
    rosettaConfig.getNetworks().forEach(networkConfig -> {
      clients.put(networkConfig.getSanitizedNetworkId(), PostgresLedgerDataProviderClient.builder()
          .networkId(networkConfig.getSanitizedNetworkId()).build());
    });
  }

  @Override
  public BlockIdentifier getTip(final String networkId) {
    if (clients.containsKey(networkId)) {
      return clients.get(networkId).getTip();
    }

    throw new IllegalArgumentException("Invalid network id specified.");
  }

  @Override
  public GenesisBlockDto findGenesisBlock() {
    log.debug("[findGenesisBlock] About to run findGenesisBlock query");
    Page<GenesisBlockProjection> genesisBlockProjectionPage = blockRepository.findGenesisBlock(
        PageRequest.of(0, 1));
    if (!genesisBlockProjectionPage.getContent().isEmpty()) {
      log.debug(
          "[GenesisBlockProjectionPage] is hash : " + genesisBlockProjectionPage.getContent().get(0)
              .getHash());

      GenesisBlockProjection genesis = genesisBlockProjectionPage
          .getContent()
          .get(0);
      return GenesisBlockDto.builder().hash(genesis.getHash())
          .number(genesis.getBlockNo())
          .build();
    }
    log.debug("[findGenesisBlock] Genesis block was not found");
    return null;
  }

  @Override
  public BlockDto findBlock(Long blockNumber, String blockHash) {
    log.debug("[findBlock] Parameters received for run query blockNumber: " + blockNumber
        + " , blockHash: " + blockHash);
    List<BlockProjection> blockProjections = blockRepository.findBlock(blockNumber,
        blockHash);
    log.debug("[findBlock] blockProjections size is: " + blockProjections.size());
    if (blockProjections.size() == 1) {
      log.debug("[findBlock] Block found!");
      BlockProjection blockProjection = blockProjections.get(0);
      log.debug("[findBlock] Block is number: " + blockProjection.getNumber() + " hash: "
          + blockProjection.getHash());
      return BlockDto.builder()
          .number(blockProjection.getNumber())
          .hash(blockProjection.getHash())
          .createdAt(blockProjection.getCreatedAt().getTime())
          .previousBlockHash(blockProjection.getPreviousBlockHash())
          .previousBlockNumber(blockProjection.getPreviousBlockNumber())
          .transactionsCount(blockProjection.getTransactionsCount())
          .createdBy(blockProjection.getCreatedBy())
          .size(blockProjection.getSize())
          .epochNo(blockProjection.getEpochNo())
          .slotNo(blockProjection.getSlotNo())
          .build();
    }
    log.debug("[findBlock] No block was found");
    return null;
  }

  @Override
  public Double findBalanceByAddressAndBlock(String address, String hash) {
    return rewardRepository.findBalanceByAddressAndBlockSub1(
        address, hash)
        - rewardRepository.findBalanceByAddressAndBlockSub2(
        address, hash);
  }

  @Override
  public List<Utxo> findUtxoByAddressAndBlock(String address, String hash,
      List<Currency> currencies) {

    return utxoRepository.findUtxoByAddressAndBlock(address, hash, currencies);
  }

  @Override
  public Long findLatestBlockNumber() {
    Page<Long> latestBlockNumberPage = blockRepository.findLatestBlockNumber(
        PageRequest.of(0, 1));
    if (ObjectUtils.isNotEmpty(latestBlockNumberPage.getContent())) {
      return latestBlockNumberPage.getContent().get(0);
    }
<<<<<<< HEAD

    @Override
    public GenesisBlockDto findGenesisBlock() {
        log.debug("[findGenesisBlock] About to run findGenesisBlock query");
        Page<GenesisBlockProjection> genesisBlockProjectionPage = blockRepository.findGenesisBlock(
                PageRequest.of(0, 1));
        log.debug("[GenesisBlockProjectionPage] is " + genesisBlockProjectionPage);
        genesisBlockProjectionPage.getContent();
        if (!genesisBlockProjectionPage.getContent().isEmpty()) {
            GenesisBlockProjection genesis = genesisBlockProjectionPage
                    .getContent()
                    .get(0);
            return GenesisBlockDto.builder().hash(Formatters.hexFormatter(genesis.getHash()))
                    .number(genesis.getIndex())
                    .build();
        }
        log.debug("[findGenesisBlock] Genesis block was not found");
        return null;
    }

    @Override
    public BlockDto findBlock(Long blockNumber, String blockHash) {
        log.debug("[findBlock] Parameters received for run query blockNumber: " + blockNumber + " , blockHash: " + blockHash);
//        log.info("test block hash value " + ArrayUtils.toObject(hexStringToBuffer(blockHash)));
        byte[] blockHashParam = Objects.nonNull(blockHash) ? hexStringToBuffer(blockHash) : null;
        List<BlockProjection> blockProjections = blockRepository.findBlock(blockNumber, blockHashParam);
        if (blockProjections.size() == 1) {
            log.debug("[findBlock] Block found!");
            BlockProjection blockProjection = blockProjections.get(0);
            return BlockDto.builder()
                    .number(blockProjection.getNumber())
                    .hash(hexFormatter(blockProjection.getHash()))
                    .createdAt(blockProjection.getCreatedAt().getTime())
                    .previousBlockHash(hexFormatter(blockProjection.getPreviousBlockHash()))
                    .previousBlockNumber(blockProjection.getPreviousBlockNumber())
                    .transactionsCount(blockProjection.getTransactionsCount())
                    .createdBy(blockProjection.getCreatedBy())
                    .size(blockProjection.getSize())
                    .epochNo(blockProjection.getEpochNo())
                    .slotNo(blockProjection.getSlotNo())
                    .build();
        }
        log.debug("[findBlock] No block was found");
        return null;
    }

    @Override
    public Double findBalanceByAddressAndBlock(String address, String hash) {
        return rewardRepository.findBalanceByAddressAndBlockSub1(hexStringToBuffer(address), hash)
                - rewardRepository.findBalanceByAddressAndBlockSub2(hexStringToBuffer(address), hash);
    }

    @Override
    public Long findLatestBlockNumber() {
        Page<Long> latestBlockNumberPage = blockRepository.findLatestBlockNumber(
            PageRequest.of(0, 1));
        if (ObjectUtils.isNotEmpty(latestBlockNumberPage.getContent())) {
            return latestBlockNumberPage.getContent().get(0);
        }
        return null;
    }

=======
    return null;
  }

  @Override
  public List<MaBalance> findMaBalanceByAddressAndBlock(String address, String hash) {
    return utxoRepository.findMaBalanceByAddressAndBlock(address, hash);
  }
>>>>>>> e0c79a2d
}<|MERGE_RESOLUTION|>--- conflicted
+++ resolved
@@ -1,30 +1,13 @@
 package org.cardanofoundation.rosetta.crawler.service;
 
-import static org.cardanofoundation.rosetta.crawler.util.Formatters.hexFormatter;
-import static org.cardanofoundation.rosetta.crawler.util.Formatters.hexStringToBuffer;
-
 import jakarta.annotation.PostConstruct;
-<<<<<<< HEAD
-=======
-import java.util.Arrays;
 import java.util.HashMap;
 import java.util.List;
 import java.util.Map;
-import java.util.Objects;
->>>>>>> e0c79a2d
 import lombok.extern.slf4j.Slf4j;
 import org.apache.commons.lang3.ObjectUtils;
 import org.cardanofoundation.rosetta.crawler.config.RosettaConfig;
 import org.cardanofoundation.rosetta.crawler.model.rest.BlockIdentifier;
-<<<<<<< HEAD
-import org.cardanofoundation.rosetta.crawler.projection.BlockDto;
-import org.cardanofoundation.rosetta.crawler.projection.BlockProjection;
-import org.cardanofoundation.rosetta.crawler.projection.GenesisBlockDto;
-import org.cardanofoundation.rosetta.crawler.projection.GenesisBlockProjection;
-import org.cardanofoundation.rosetta.crawler.repository.BlockRepository;
-import org.cardanofoundation.rosetta.crawler.repository.RewardRepository;
-import org.cardanofoundation.rosetta.crawler.util.Formatters;
-=======
 import org.cardanofoundation.rosetta.crawler.model.rest.Currency;
 import org.cardanofoundation.rosetta.crawler.model.rest.MaBalance;
 import org.cardanofoundation.rosetta.crawler.model.rest.Utxo;
@@ -36,33 +19,14 @@
 import org.cardanofoundation.rosetta.crawler.repository.RewardRepository;
 import org.cardanofoundation.rosetta.crawler.repository.TxRepository;
 import org.cardanofoundation.rosetta.crawler.repository.customRepository.UtxoRepository;
->>>>>>> e0c79a2d
 import org.springframework.beans.factory.annotation.Autowired;
 import org.springframework.data.domain.Page;
 import org.springframework.data.domain.PageRequest;
 import org.springframework.stereotype.Component;
 
-<<<<<<< HEAD
-import java.time.Instant;
-import java.util.HashMap;
-import java.util.List;
-import java.util.Map;
-import java.util.Objects;
-@Slf4j
-=======
->>>>>>> e0c79a2d
 @Component
 @Slf4j
 public class PostgresLedgerDataProviderService implements LedgerDataProviderService {
-<<<<<<< HEAD
-    @Autowired
-    private RosettaConfig rosettaConfig;
-    @Autowired
-    private BlockRepository blockRepository;
-    @Autowired
-    private RewardRepository rewardRepository;
-=======
->>>>>>> e0c79a2d
 
   private final Map<String, PostgresLedgerDataProviderClient> clients = new HashMap<>();
   @Autowired
@@ -165,70 +129,6 @@
     if (ObjectUtils.isNotEmpty(latestBlockNumberPage.getContent())) {
       return latestBlockNumberPage.getContent().get(0);
     }
-<<<<<<< HEAD
-
-    @Override
-    public GenesisBlockDto findGenesisBlock() {
-        log.debug("[findGenesisBlock] About to run findGenesisBlock query");
-        Page<GenesisBlockProjection> genesisBlockProjectionPage = blockRepository.findGenesisBlock(
-                PageRequest.of(0, 1));
-        log.debug("[GenesisBlockProjectionPage] is " + genesisBlockProjectionPage);
-        genesisBlockProjectionPage.getContent();
-        if (!genesisBlockProjectionPage.getContent().isEmpty()) {
-            GenesisBlockProjection genesis = genesisBlockProjectionPage
-                    .getContent()
-                    .get(0);
-            return GenesisBlockDto.builder().hash(Formatters.hexFormatter(genesis.getHash()))
-                    .number(genesis.getIndex())
-                    .build();
-        }
-        log.debug("[findGenesisBlock] Genesis block was not found");
-        return null;
-    }
-
-    @Override
-    public BlockDto findBlock(Long blockNumber, String blockHash) {
-        log.debug("[findBlock] Parameters received for run query blockNumber: " + blockNumber + " , blockHash: " + blockHash);
-//        log.info("test block hash value " + ArrayUtils.toObject(hexStringToBuffer(blockHash)));
-        byte[] blockHashParam = Objects.nonNull(blockHash) ? hexStringToBuffer(blockHash) : null;
-        List<BlockProjection> blockProjections = blockRepository.findBlock(blockNumber, blockHashParam);
-        if (blockProjections.size() == 1) {
-            log.debug("[findBlock] Block found!");
-            BlockProjection blockProjection = blockProjections.get(0);
-            return BlockDto.builder()
-                    .number(blockProjection.getNumber())
-                    .hash(hexFormatter(blockProjection.getHash()))
-                    .createdAt(blockProjection.getCreatedAt().getTime())
-                    .previousBlockHash(hexFormatter(blockProjection.getPreviousBlockHash()))
-                    .previousBlockNumber(blockProjection.getPreviousBlockNumber())
-                    .transactionsCount(blockProjection.getTransactionsCount())
-                    .createdBy(blockProjection.getCreatedBy())
-                    .size(blockProjection.getSize())
-                    .epochNo(blockProjection.getEpochNo())
-                    .slotNo(blockProjection.getSlotNo())
-                    .build();
-        }
-        log.debug("[findBlock] No block was found");
-        return null;
-    }
-
-    @Override
-    public Double findBalanceByAddressAndBlock(String address, String hash) {
-        return rewardRepository.findBalanceByAddressAndBlockSub1(hexStringToBuffer(address), hash)
-                - rewardRepository.findBalanceByAddressAndBlockSub2(hexStringToBuffer(address), hash);
-    }
-
-    @Override
-    public Long findLatestBlockNumber() {
-        Page<Long> latestBlockNumberPage = blockRepository.findLatestBlockNumber(
-            PageRequest.of(0, 1));
-        if (ObjectUtils.isNotEmpty(latestBlockNumberPage.getContent())) {
-            return latestBlockNumberPage.getContent().get(0);
-        }
-        return null;
-    }
-
-=======
     return null;
   }
 
@@ -236,5 +136,4 @@
   public List<MaBalance> findMaBalanceByAddressAndBlock(String address, String hash) {
     return utxoRepository.findMaBalanceByAddressAndBlock(address, hash);
   }
->>>>>>> e0c79a2d
 }