--- conflicted
+++ resolved
@@ -52,14 +52,8 @@
     Utxo receiverUtxoDto = block.getTransactions().getFirst().getOutputs().getFirst();
     assertEquals(TEST_ACCOUNT_ADDRESS, receiverUtxoDto.getOwnerAddr());
     assertEquals(simpleTx.txHash(), receiverUtxoDto.getTxHash());
-<<<<<<< HEAD
-    // TODO replace with correct value from amount
-//    assertEquals(TestConstants.ACCOUNT_BALANCE_LOVELACE_AMOUNT,
-//        receiverUtxoDto.getLovelaceAmount().toString());
-=======
     assertEquals(ACCOUNT_BALANCE_LOVELACE_AMOUNT,
         receiverUtxoDto.getLovelaceAmount().toString());
->>>>>>> e61725a5
 
   }
 
@@ -114,16 +108,7 @@
         .add(fromBlockB.getTotalFees().negate()) //fee
         .add(new BigInteger(ACCOUNT_BALANCE_LOVELACE_AMOUNT).negate()); //sent amount
 
-<<<<<<< HEAD
-    Utxo outUtxo = tx.getOutputs().getFirst();
-    assertEquals(TestConstants.TEST_ACCOUNT_ADDRESS, outUtxo.getOwnerAddr());
-    assertEquals(blockTxHash, outUtxo.getTxHash());
-    // TODO replace with correct value from amount
-//    assertEquals(TestConstants.ACCOUNT_BALANCE_LOVELACE_AMOUNT,
-//        outUtxo.getLovelaceAmount().toString());
-=======
     assertEquals(expected, outUtxo2.getLovelaceAmount());
->>>>>>> e61725a5
 
   }
 
