package org.cardanofoundation.rosetta.api.block.service;

import org.springframework.beans.factory.annotation.Autowired;

import org.junit.jupiter.api.Test;

import org.cardanofoundation.rosetta.api.IntegrationTest;
import org.cardanofoundation.rosetta.api.account.model.domain.Utxo;
import org.cardanofoundation.rosetta.api.block.model.domain.Block;
import org.cardanofoundation.rosetta.api.block.model.domain.BlockTx;
import org.cardanofoundation.rosetta.common.services.GenesisService;
import org.cardanofoundation.rosetta.testgenerator.common.TestConstants;
import org.cardanofoundation.rosetta.testgenerator.common.TestTransactionNames;
import org.cardanofoundation.rosetta.testgenerator.common.TransactionBlockDetails;

import static org.assertj.core.api.Assertions.assertThat;
import static org.junit.jupiter.api.Assertions.assertEquals;

class BlockServiceImplIntTest extends IntegrationTest {

  @Autowired
  @SuppressWarnings("unused")
  private BlockService blockService;
<<<<<<< HEAD

  @Autowired
  @SuppressWarnings("unused")
  private GenesisService genesisService;
  final TransactionBlockDetails generatedTestData = generatedDataMap.get(TestConstants.SIMPLE_TRANSACTION_NAME);
=======
  final TransactionBlockDetails generatedTestData = generatedDataMap.get(
      TestTransactionNames.SIMPLE_TRANSACTION.getName());

>>>>>>> 1f9497eb
  @Test
  void getBlockWithTransaction_Test() {
    //given
    //when
    Block block = blockService.findBlock(generatedTestData.blockNumber(),
        generatedTestData.blockHash());

    //then
    assertEquals(generatedTestData.blockHash(), block.getHash());
    assertEquals(generatedTestData.blockNumber(), block.getSlotNo());
    assertEquals(1, block.getTransactions().size());

    Utxo receiverUtxoDto = block.getTransactions().getFirst().getOutputs().getFirst();
    assertEquals(TestConstants.TEST_ACCOUNT_ADDRESS, receiverUtxoDto.getOwnerAddr());
    assertEquals(generatedTestData.txHash(), receiverUtxoDto.getTxHash());
    assertEquals(TestConstants.ACCOUNT_BALANCE_LOVELACE_AMOUNT,
        receiverUtxoDto.getLovelaceAmount().toString());

  }

  @Test
  void getBlockTransaction_Test() {
    //given
    long blockNo = generatedTestData.blockNumber();
    String blockHash = generatedTestData.blockHash();
    String blockTxHash = generatedTestData.txHash();
    String fee = "172321";
    //when
    BlockTx tx = blockService.getBlockTransaction(blockNo, blockHash, blockTxHash);
    //then
    assertEquals(blockTxHash, tx.getHash());
    assertEquals(blockNo, tx.getBlockNo());
    assertEquals(fee, tx.getFee());
    assertEquals(0, tx.getSize());
    assertEquals(false, tx.getValidContract());
    assertEquals(0, tx.getScriptSize());
    assertEquals(1, tx.getInputs().size());
    assertEquals(2, tx.getOutputs().size());
    //TODO saa check the operations
    assertEquals(0, tx.getStakeRegistrations().size());
    assertEquals(0, tx.getPoolRegistrations().size());
    assertEquals(0, tx.getPoolRetirements().size());
    assertEquals(0, tx.getDelegations().size());

    Utxo inUtxo = tx.getInputs().getFirst();

    //TODO saa: how to check?
//    assertEquals(blockTxHash, inUtxo.getTxHash());
//    assertEquals(TestConstants.TEST_ACCOUNT_ADDRESS, inUtxo.getOwnerAddr());

    Utxo outUtxo = tx.getOutputs().getFirst();
    assertEquals(TestConstants.TEST_ACCOUNT_ADDRESS, outUtxo.getOwnerAddr());
    assertEquals(blockTxHash, outUtxo.getTxHash());
    assertEquals(TestConstants.ACCOUNT_BALANCE_LOVELACE_AMOUNT,
        outUtxo.getLovelaceAmount().toString());

  }


  @Test
  void getDepositPool_Test() {
    assertThat(genesisService.getProtocolParameters().getPoolDeposit()).isEqualTo(500000000);
  }

}<|MERGE_RESOLUTION|>--- conflicted
+++ resolved
@@ -21,17 +21,13 @@
   @Autowired
   @SuppressWarnings("unused")
   private BlockService blockService;
-<<<<<<< HEAD
+  final TransactionBlockDetails generatedTestData = generatedDataMap.get(
+      TestTransactionNames.SIMPLE_TRANSACTION.getName());
+
 
   @Autowired
   @SuppressWarnings("unused")
   private GenesisService genesisService;
-  final TransactionBlockDetails generatedTestData = generatedDataMap.get(TestConstants.SIMPLE_TRANSACTION_NAME);
-=======
-  final TransactionBlockDetails generatedTestData = generatedDataMap.get(
-      TestTransactionNames.SIMPLE_TRANSACTION.getName());
-
->>>>>>> 1f9497eb
   @Test
   void getBlockWithTransaction_Test() {
     //given
