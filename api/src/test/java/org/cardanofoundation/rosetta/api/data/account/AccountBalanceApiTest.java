--- conflicted
+++ resolved
@@ -33,13 +33,9 @@
   private final Long upToBlockNumber = generatedDataMap.get(
       TestTransactionNames.SIMPLE_LOVELACE_FIRST_TRANSACTION.getName()).blockNumber();
 
-<<<<<<< HEAD
-  private final String currentAdaBalance = "1635030";
-=======
   private final String currentAdaBalance = "3636394";
   private final String previousAdaBalance = "1636394";
   private final String currentLovelaceBalance = "1939500";
->>>>>>> 5ea5d8a4
 
   @Test
   void accountBalance2Ada_Test() {
