--- conflicted
+++ resolved
@@ -9,7 +9,6 @@
 import java.io.IOException;
 import java.nio.file.Files;
 import java.nio.file.Paths;
-<<<<<<< HEAD
 import java.util.List;
 import java.util.regex.Matcher;
 import java.util.regex.Pattern;
@@ -17,12 +16,6 @@
 import org.cardanofoundation.rosetta.api.model.rest.ConstructionDeriveResponse;
 import org.cardanofoundation.rosetta.api.model.rest.ConstructionPayloadsRequest;
 import org.cardanofoundation.rosetta.api.model.rest.ConstructionPayloadsResponse;
-=======
-import org.cardanofoundation.rosetta.crawler.model.SigningPayload;
-import org.cardanofoundation.rosetta.crawler.model.rest.ConstructionDeriveResponse;
-import org.cardanofoundation.rosetta.crawler.model.rest.ConstructionPayloadsRequest;
-import org.cardanofoundation.rosetta.crawler.model.rest.ConstructionPayloadsResponse;
->>>>>>> 926e44d3
 import org.junit.jupiter.api.BeforeEach;
 import org.junit.jupiter.api.Test;
 import org.springframework.web.client.HttpServerErrorException;
@@ -1224,3 +1217,1223 @@
   }
 }
 
+
+package org.cardanofoundation.rosetta.api.constructionApiService.impl;
+
+
+    import static org.assertj.core.api.AssertionsForClassTypes.assertThat;
+    import static org.junit.jupiter.api.Assertions.assertEquals;
+    import static org.junit.jupiter.api.Assertions.assertTrue;
+    import static org.junit.jupiter.api.Assertions.fail;
+
+    import java.io.IOException;
+    import java.nio.file.Files;
+    import java.nio.file.Paths;
+    import java.util.List;
+    import java.util.regex.Matcher;
+    import java.util.regex.Pattern;
+    import org.cardanofoundation.rosetta.api.model.SigningPayload;
+    import org.cardanofoundation.rosetta.api.model.rest.ConstructionDeriveResponse;
+    import org.cardanofoundation.rosetta.api.model.rest.ConstructionPayloadsRequest;
+    import org.cardanofoundation.rosetta.api.model.rest.ConstructionPayloadsResponse;
+    import org.junit.jupiter.api.BeforeEach;
+    import org.junit.jupiter.api.Test;
+    import org.springframework.web.client.HttpServerErrorException;
+
+class ConstructionApiDelegateImplPayloadTests extends IntegrationTest {
+
+  private static final String INVALID_OPERATION_TYPE_ERROR_MESSAGE = "invalidOperationTypeError";
+  private static final String MISSING_POOL_RETIREMENT_EPOCH_MESSAGE = "missingMetadataParametersForPoolRetirementEpoch";
+  private static final String MISSING_STAKING_KEY_MESSAGE = "missingStakingKeyError";
+
+  private static final String INVALID_STAKING_KET_FORMAT_MESSAGE = "invalidStakingKeyFormat";
+
+  private static final String MISSING_POOL_KEY_HASH_MESSAGE = "Pool key hash is required to operate";
+  private static final String BASE_DIRECTORY = "src/test/resources/files/construction/payload";
+  private static final String INVALID_HEXADECIMAL_CHARACTER_MESSAGE = "Invalid Hexadecimal Character: I";
+  @BeforeEach
+  public void setUp() {
+    baseUrl = baseUrl.concat(":").concat(serverPort + "").concat("/construction/payloads");
+  }
+
+  @Test
+  void test_send_valid_input_and_output_operations() throws IOException {
+    ConstructionPayloadsRequest request = objectMapper.readValue(new String(Files.readAllBytes(
+            Paths.get(
+                BASE_DIRECTORY + "/construction_payloads_request_valid.json"))),
+        ConstructionPayloadsRequest.class);
+
+    ConstructionPayloadsResponse response = restTemplate.postForObject(baseUrl,
+        request, ConstructionPayloadsResponse.class);
+
+    assertEquals(response.getPayloads().get(0).getAccountIdentifier().getAddress(),
+        "addr1vxa5pudxg77g3sdaddecmw8tvc6hmynywn49lltt4fmvn7cpnkcpx");
+    assertEquals(response.getPayloads().get(0).getHexBytes(),
+        "333a6ccaaa639f7b451ce93764f54f654ef499fdb7b8b24374ee9d99eab9d795");
+  }
+
+  @Test
+  void test_send_a_input_with_Byron_Address() throws IOException {
+    ConstructionPayloadsRequest request = objectMapper.readValue(new String(Files.readAllBytes(
+            Paths.get(
+                BASE_DIRECTORY + "/construction_payloads_request_with_byron_input.json"))),
+        ConstructionPayloadsRequest.class);
+
+    ConstructionPayloadsResponse response = restTemplate.postForObject(baseUrl,
+        request, ConstructionPayloadsResponse.class);
+
+    assertEquals(response.getPayloads().get(0).getAccountIdentifier().getAddress(),
+        "Ae2tdPwUPEZC6WJfVQxTNN2tWw4skGrN6zRVukvxJmTFy1nYkVGQBuURU3L");
+    assertEquals(response.getPayloads().get(0).getHexBytes(),
+        "333a6ccaaa639f7b451ce93764f54f654ef499fdb7b8b24374ee9d99eab9d795");
+  }
+
+  @Test
+  void test_receive_single_payload_for_each_input_address() throws IOException {
+    ConstructionPayloadsRequest request = objectMapper.readValue(new String(Files.readAllBytes(
+            Paths.get(
+                BASE_DIRECTORY + "/construction_payload_multiple_inputs.json"))),
+        ConstructionPayloadsRequest.class);
+
+    ConstructionPayloadsResponse response = restTemplate.postForObject(baseUrl,
+        request, ConstructionPayloadsResponse.class);
+
+    assertEquals(response.getPayloads().size(), 1);
+
+  }
+
+  @Test
+  void test_return_an_error_when_operations_with_invalid_types() throws IOException {
+    ConstructionPayloadsRequest request = objectMapper.readValue(new String(Files.readAllBytes(
+            Paths.get(
+                BASE_DIRECTORY + "/construction_payloads_invalid_operation_type.json"))),
+        ConstructionPayloadsRequest.class);
+
+    try {
+      restTemplate.postForObject(baseUrl, request, ConstructionDeriveResponse.class);
+      fail("Expected exception");
+    } catch (HttpServerErrorException e) {
+      String responseBody = e.getResponseBodyAsString();
+      assertTrue(responseBody.contains(INVALID_OPERATION_TYPE_ERROR_MESSAGE));
+      assertEquals(500, e.getRawStatusCode());
+    }
+  }
+
+  @Test
+  void test_return_a_valid_unsigned_transaction_hash_when_sending_valid_operations_including_stake_key_registration()
+      throws IOException {
+    ConstructionPayloadsRequest request = objectMapper.readValue(new String(Files.readAllBytes(
+            Paths.get(
+                BASE_DIRECTORY
+                    + "/construction_payload_valid_operations_including_stake_key_registration.json"))),
+        ConstructionPayloadsRequest.class);
+
+    ConstructionPayloadsResponse response = restTemplate.postForObject(baseUrl,
+        request, ConstructionPayloadsResponse.class);
+
+    assertEquals(response.getPayloads().get(0).getAccountIdentifier().getAddress(),
+        "addr1vxa5pudxg77g3sdaddecmw8tvc6hmynywn49lltt4fmvn7cpnkcpx");
+    assertEquals(response.getPayloads().get(0).getHexBytes(),
+        "ec6bb1091d68dcb3e4f4889329e143fbb6090b8e78c74e7c8d0903d9eec4eed1");
+  }
+
+  @Test
+  void test_return_a_valid_unsigned_transaction_hash_when_sending_valid_operations_including_stake_delegation()
+      throws IOException {
+    ConstructionPayloadsRequest request = objectMapper.readValue(new String(Files.readAllBytes(
+            Paths.get(
+                BASE_DIRECTORY
+                    + "/construction_payload_valid_operations_including_stake_delegation.json"))),
+        ConstructionPayloadsRequest.class);
+
+    ConstructionPayloadsResponse response = restTemplate.postForObject(baseUrl,
+        request, ConstructionPayloadsResponse.class);
+
+    assertEquals(response.getPayloads().size(), 2);
+    String address1 = "stake1uxa5pudxg77g3sdaddecmw8tvc6hmynywn49lltt4fmvn7caek7a5";
+    String address2 = "addr1vxa5pudxg77g3sdaddecmw8tvc6hmynywn49lltt4fmvn7cpnkcpx";
+
+    String hexBytes = "ca12b42830eb7b53cf73c9f8b35875619a47e3e7569ebd13c3c309396ffc47d8";
+    // Check for address1 and hexBytes
+    boolean found1 = false;
+    for (SigningPayload payload : response.getPayloads()) {
+      if (payload.getAccountIdentifier().getAddress().equals(address1) &&
+          payload.getHexBytes().equals(hexBytes)) {
+        found1 = true;
+        break;
+      }
+    }
+    assertThat(found1).isTrue();
+
+    // Check for address2 and hexBytes
+    boolean found2 = false;
+    for (SigningPayload payload : response.getPayloads()) {
+      if (payload.getAccountIdentifier().getAddress().equals(address2) &&
+          payload.getHexBytes().equals(hexBytes)) {
+        found2 = true;
+        break;
+      }
+    }
+    assertThat(found2).isTrue();
+
+  }
+
+  @Test
+  void test_return_a_valid_unsigned_transaction_hash_when_sending_valid_operations_including_stake_key_registration_stake_delegation()
+      throws IOException {
+    ConstructionPayloadsRequest request = objectMapper.readValue(new String(Files.readAllBytes(
+            Paths.get(
+                BASE_DIRECTORY
+                    + "/construction_payload_valid_operations_including_stake_key_registration_and_stake_delegation.json"))),
+        ConstructionPayloadsRequest.class);
+
+    ConstructionPayloadsResponse response = restTemplate.postForObject(baseUrl,
+        request, ConstructionPayloadsResponse.class);
+    String address1 = "addr1vxa5pudxg77g3sdaddecmw8tvc6hmynywn49lltt4fmvn7cpnkcpx";
+    String address2 = "stake1uxa5pudxg77g3sdaddecmw8tvc6hmynywn49lltt4fmvn7caek7a5";
+    String hexBytes = "dbf6479409a59e3e99c79b9c46b6af714de7c8264094b1d38c373b7454acf33d";
+    assertEquals(response.getPayloads().size(), 2);
+    boolean found1 = false;
+    for (SigningPayload payload : response.getPayloads()) {
+      if (payload.getAccountIdentifier().getAddress().equals(address1) &&
+          payload.getHexBytes().equals(hexBytes)) {
+        found1 = true;
+        break;
+      }
+    }
+    assertThat(found1).isTrue();
+
+    // Check for address2 and hexBytes
+    boolean found2 = false;
+    for (SigningPayload payload : response.getPayloads()) {
+      if (payload.getAccountIdentifier().getAddress().equals(address2) &&
+          payload.getHexBytes().equals(hexBytes)) {
+        found2 = true;
+        break;
+      }
+    }
+    assertThat(found2).isTrue();
+
+  }
+
+  @Test
+  void test_return_a_valid_unsigned_transaction_hash_when_sending_valid_operations_including_withdraw()
+      throws IOException {
+    ConstructionPayloadsRequest request = objectMapper.readValue(new String(Files.readAllBytes(
+            Paths.get(
+                BASE_DIRECTORY + "/construction_payload_valid_operations_including_withdrawal.json"))),
+        ConstructionPayloadsRequest.class);
+
+    ConstructionPayloadsResponse response = restTemplate.postForObject(baseUrl,
+        request, ConstructionPayloadsResponse.class);
+
+    String address1 = "addr1vxa5pudxg77g3sdaddecmw8tvc6hmynywn49lltt4fmvn7cpnkcpx";
+    String address2 = "stake1uxa5pudxg77g3sdaddecmw8tvc6hmynywn49lltt4fmvn7caek7a5";
+    String hexBytes = "da2eb0d62aee9313fc68df0827bd176b55168bc9129aedce92f4e29b1d52de38";
+    assertEquals(response.getPayloads().size(), 2);
+    boolean found1 = false;
+    for (SigningPayload payload : response.getPayloads()) {
+      if (payload.getAccountIdentifier().getAddress().equals(address1) &&
+          payload.getHexBytes().equals(hexBytes)) {
+        found1 = true;
+        break;
+      }
+    }
+    assertThat(found1).isTrue();
+
+    // Check for address2 and hexBytes
+    boolean found2 = false;
+    for (SigningPayload payload : response.getPayloads()) {
+      if (payload.getAccountIdentifier().getAddress().equals(address2) &&
+          payload.getHexBytes().equals(hexBytes)) {
+        found2 = true;
+        break;
+      }
+    }
+    assertThat(found2).isTrue();
+
+  }
+
+  @Test
+  void test_return_a_valid_unsigned_transaction_hash_when_sending_valid_operations_including_withdraw_and_stake_registration()
+      throws IOException {
+    ConstructionPayloadsRequest request = objectMapper.readValue(new String(Files.readAllBytes(
+            Paths.get(
+                BASE_DIRECTORY
+                    + "/construction_payload_valid_operations_including_withdrwal_and_stake_registration.json"))),
+        ConstructionPayloadsRequest.class);
+
+    ConstructionPayloadsResponse response = restTemplate.postForObject(baseUrl,
+        request, ConstructionPayloadsResponse.class);
+
+    String address1 = "addr1vxa5pudxg77g3sdaddecmw8tvc6hmynywn49lltt4fmvn7cpnkcpx";
+    String address2 = "stake1uxa5pudxg77g3sdaddecmw8tvc6hmynywn49lltt4fmvn7caek7a5";
+    String hexBytes = "8b47f0f3690167b596f1e7623e1869148f6bea78ebceaa08fe890a2e3e9e4d89";
+    assertEquals(response.getPayloads().size(), 2);
+    boolean found1 = false;
+    for (SigningPayload payload : response.getPayloads()) {
+      if (payload.getAccountIdentifier().getAddress().equals(address1) &&
+          payload.getHexBytes().equals(hexBytes)) {
+        found1 = true;
+        break;
+      }
+    }
+    assertThat(found1).isTrue();
+
+    // Check for address2 and hexBytes
+    boolean found2 = false;
+    for (SigningPayload payload : response.getPayloads()) {
+      if (payload.getAccountIdentifier().getAddress().equals(address2) &&
+          payload.getHexBytes().equals(hexBytes)) {
+        found2 = true;
+        break;
+      }
+    }
+    assertThat(found2).isTrue();
+
+  }
+
+  @Test
+  void test_return_a_valid_unsigned_transaction_hash_when_sending_valid_operations_including_stake_key_deregistration()
+      throws IOException {
+    ConstructionPayloadsRequest request = objectMapper.readValue(new String(Files.readAllBytes(
+            Paths.get(
+                BASE_DIRECTORY
+                    + "/construction_payload_valid_operations_including_stake_deregistration.json"))),
+        ConstructionPayloadsRequest.class);
+
+    ConstructionPayloadsResponse response = restTemplate.postForObject(baseUrl,
+        request, ConstructionPayloadsResponse.class);
+    String address1 = "addr1vxa5pudxg77g3sdaddecmw8tvc6hmynywn49lltt4fmvn7cpnkcpx";
+    String address2 = "stake1uxa5pudxg77g3sdaddecmw8tvc6hmynywn49lltt4fmvn7caek7a5";
+    String hexBytes = "9c0f4e7fa746738d3df3665fc7cd11b2e3115e3268a047e0435f2454ed41fdc5";
+    assertEquals(response.getPayloads().size(), 2);
+    boolean found1 = false;
+    for (SigningPayload payload : response.getPayloads()) {
+      if (payload.getAccountIdentifier().getAddress().equals(address1) &&
+          payload.getHexBytes().equals(hexBytes)) {
+        found1 = true;
+        break;
+      }
+    }
+    assertThat(found1).isTrue();
+
+    // Check for address2 and hexBytes
+    boolean found2 = false;
+    for (SigningPayload payload : response.getPayloads()) {
+      if (payload.getAccountIdentifier().getAddress().equals(address2) &&
+          payload.getHexBytes().equals(hexBytes)) {
+        found2 = true;
+        break;
+      }
+    }
+    assertThat(found2).isTrue();
+
+  }
+
+  @Test
+  void test_return_a_valid_unsigned_transaction_hash_when_sending_valid_operations_including_pool_retirement()
+      throws IOException {
+    ConstructionPayloadsRequest request = objectMapper.readValue(new String(Files.readAllBytes(
+            Paths.get(
+                BASE_DIRECTORY
+                    + "/construction_payload_valid_operations_including_pool_retirement.json"))),
+        ConstructionPayloadsRequest.class);
+
+    ConstructionPayloadsResponse response = restTemplate.postForObject(baseUrl,
+        request, ConstructionPayloadsResponse.class);
+
+    assertEquals(response.getPayloads().size(), 2);
+    assertEquals(response.getPayloads().get(0).getAccountIdentifier().getAddress(),
+        "addr1vxa5pudxg77g3sdaddecmw8tvc6hmynywn49lltt4fmvn7cpnkcpx");
+    assertEquals(response.getPayloads().get(0).getHexBytes(),
+        "ec44114edfb063ce344797f95328ccfd8bc1c92f71816803803110cfebbb8360");
+    assertEquals(response.getPayloads().get(1).getAccountIdentifier().getAddress(),
+        "153806dbcd134ddee69a8c5204e38ac80448f62342f8c23cfe4b7edf");
+    assertEquals(response.getPayloads().get(1).getHexBytes(),
+        "ec44114edfb063ce344797f95328ccfd8bc1c92f71816803803110cfebbb8360");
+
+  }
+
+  @Test
+  void test_should_throw_an_error_when_no_epoch_was_sent_on_pool_retirement_operation()
+      throws IOException {
+    ConstructionPayloadsRequest request = objectMapper.readValue(new String(Files.readAllBytes(
+            Paths.get(
+                BASE_DIRECTORY
+                    + "/construction_payload_no_epoch_was_sent_on_pool_retirement_operation.json"))),
+        ConstructionPayloadsRequest.class);
+
+    try {
+      restTemplate.postForObject(baseUrl, request, ConstructionDeriveResponse.class);
+      fail("Expected exception");
+    } catch (HttpServerErrorException e) {
+      String responseBody = e.getResponseBodyAsString();
+      assertTrue(responseBody.contains(MISSING_POOL_RETIREMENT_EPOCH_MESSAGE));
+      assertEquals(500, e.getRawStatusCode());
+    }
+  }
+
+  @Test
+  void test_return_an_error_when_no_staking_key_is_provided_in_staking_key_registration_operation()
+      throws IOException {
+    ConstructionPayloadsRequest request = objectMapper.readValue(new String(Files.readAllBytes(
+            Paths.get(
+                BASE_DIRECTORY
+                    + "/construction_payload_no_staking_key_is_provided_in_staking_key_registration.json"))),
+        ConstructionPayloadsRequest.class);
+
+    try {
+      restTemplate.postForObject(baseUrl, request, ConstructionDeriveResponse.class);
+      fail("Expected exception");
+    } catch (HttpServerErrorException e) {
+      String responseBody = e.getResponseBodyAsString();
+      assertTrue(responseBody.contains(MISSING_STAKING_KEY_MESSAGE));
+      assertEquals(500, e.getRawStatusCode());
+    }
+  }
+
+  @Test
+  void test_return_an_error_when_staking_key_in_one_operation_has_invalid_format()
+      throws IOException {
+    ConstructionPayloadsRequest request = objectMapper.readValue(new String(Files.readAllBytes(
+            Paths.get(
+                BASE_DIRECTORY
+                    + "/construction_payload_staking_key_in_one_operation_has_invalid_format.json"))),
+        ConstructionPayloadsRequest.class);
+
+    try {
+      restTemplate.postForObject(baseUrl, request, ConstructionDeriveResponse.class);
+      fail("Expected exception");
+    } catch (HttpServerErrorException e) {
+      String responseBody = e.getResponseBodyAsString();
+      assertTrue(responseBody.contains(INVALID_STAKING_KET_FORMAT_MESSAGE));
+      assertEquals(500, e.getRawStatusCode());
+    }
+  }
+
+  @Test
+  void test_return_an_error_when_staking_key_in_one_operation_has_a_bigger_length_than_32()
+      throws IOException {
+    ConstructionPayloadsRequest request = objectMapper.readValue(new String(Files.readAllBytes(
+            Paths.get(
+                BASE_DIRECTORY
+                    + "/construction_payload_staking_key_in_one_operation_has_a_bigger_length_than_32.json"))),
+        ConstructionPayloadsRequest.class);
+
+    try {
+      restTemplate.postForObject(baseUrl, request, ConstructionDeriveResponse.class);
+      fail("Expected exception");
+    } catch (HttpServerErrorException e) {
+      String responseBody = e.getResponseBodyAsString();
+      assertTrue(responseBody.contains(INVALID_STAKING_KET_FORMAT_MESSAGE));
+      assertEquals(500, e.getRawStatusCode());
+    }
+  }
+
+  @Test
+  void test_return_an_error_when_staking_key_in_one_operation_has_a_smaller_length_than_32()
+      throws IOException {
+    ConstructionPayloadsRequest request = objectMapper.readValue(new String(Files.readAllBytes(
+            Paths.get(
+                BASE_DIRECTORY
+                    + "/construction_payload_staking_key_in_one_operation_has_a_smaller_length_than_32.json"))),
+        ConstructionPayloadsRequest.class);
+
+    try {
+      restTemplate.postForObject(baseUrl, request, ConstructionDeriveResponse.class);
+      fail("Expected exception");
+    } catch (HttpServerErrorException e) {
+      String responseBody = e.getResponseBodyAsString();
+      assertTrue(responseBody.contains(INVALID_STAKING_KET_FORMAT_MESSAGE));
+      assertEquals(500, e.getRawStatusCode());
+    }
+  }
+
+  @Test
+  void test_return_an_error_when_no_pool_key_hash_is_provided_for_stake_delegation()
+      throws IOException {
+    ConstructionPayloadsRequest request = objectMapper.readValue(new String(Files.readAllBytes(
+            Paths.get(
+                BASE_DIRECTORY
+                    + "/construction_payload_no_pool_key_hash_is_provided_for_stake_delegation.json"))),
+        ConstructionPayloadsRequest.class);
+
+    try {
+      restTemplate.postForObject(baseUrl, request, ConstructionDeriveResponse.class);
+      fail("Expected exception");
+    } catch (HttpServerErrorException e) {
+      String responseBody = e.getResponseBodyAsString();
+      assertTrue(responseBody.contains(MISSING_POOL_KEY_HASH_MESSAGE));
+      assertEquals(500, e.getRawStatusCode());
+    }
+  }
+
+  @Test
+  void test_return_an_error_when_an_invalid_pool_key_hash_is_provided_for_stake_delegation()
+      throws IOException {
+    ConstructionPayloadsRequest request = objectMapper.readValue(new String(Files.readAllBytes(
+            Paths.get(
+                BASE_DIRECTORY
+                    + "/construction_payload_an_invalid_pool_key_hash_is_provided_for_stake_delegation.json"))),
+        ConstructionPayloadsRequest.class);
+
+    try {
+      restTemplate.postForObject(baseUrl, request, ConstructionDeriveResponse.class);
+      fail("Expected exception");
+    } catch (HttpServerErrorException e) {
+      String responseBody = e.getResponseBodyAsString();
+      assertTrue(responseBody.contains(INVALID_HEXADECIMAL_CHARACTER_MESSAGE));
+      assertEquals(500, e.getRawStatusCode());
+    }
+  }
+
+  @Test
+  void test_should_return_a_valid_unsigned_transaction_hash_when_sending_valid_operation_including_ma_amount()
+      throws IOException {
+    ConstructionPayloadsRequest request = objectMapper.readValue(new String(Files.readAllBytes(
+            Paths.get(
+                BASE_DIRECTORY
+                    + "/construction_payload_valid_operation_including_ma_amount.json"))),
+        ConstructionPayloadsRequest.class);
+    ConstructionPayloadsResponse response = restTemplate.postForObject(baseUrl,
+        request, ConstructionPayloadsResponse.class);
+
+    String address = "addr1vxa5pudxg77g3sdaddecmw8tvc6hmynywn49lltt4fmvn7cpnkcpx";
+    String hexBytes = "3a4e241fe0c56f8001cb2e71ffdf10e2804437b4159930c32d59e3b4469203d6";
+    boolean found = false;
+    for (SigningPayload payload : response.getPayloads()) {
+      if (payload.getAccountIdentifier().getAddress().equals(address) &&
+          payload.getHexBytes().equals(hexBytes)) {
+        found= true;
+        break;
+      }
+    }
+    assertThat(found).isTrue();
+  }
+
+
+  @Test
+  void test_should_fail_if_MultiAsset_policy_id_is_shorter_than_expected() throws IOException {
+    ConstructionPayloadsRequest request = objectMapper.readValue(new String(Files.readAllBytes(
+            Paths.get(
+                BASE_DIRECTORY
+                    + "/construction_payload_MultiAsset_policy_id_is_shorter_than_expected.json"))),
+        ConstructionPayloadsRequest.class);
+
+    try {
+      restTemplate.postForObject(baseUrl, request, ConstructionDeriveResponse.class);
+      fail("Expected exception");
+    } catch (HttpServerErrorException e) {
+      String responseBody = e.getResponseBodyAsString();
+      assertTrue(testPolicyResponseFailedMessage(responseBody));
+      assertEquals(500, e.getRawStatusCode());
+    }
+  }
+
+  @Test
+  void test_should_fail_if_MultiAsset_policy_id_is_not_a_hex_string() throws IOException {
+    ConstructionPayloadsRequest request = objectMapper.readValue(new String(Files.readAllBytes(
+            Paths.get(
+                BASE_DIRECTORY
+                    + "/construction_payload_MultiAsset_policy_id_is_not_a_hex_string.json"))),
+        ConstructionPayloadsRequest.class);
+
+    try {
+      restTemplate.postForObject(baseUrl, request, ConstructionDeriveResponse.class);
+      fail("Expected exception");
+    } catch (HttpServerErrorException e) {
+      String responseBody = e.getResponseBodyAsString();
+      assertTrue(testPolicyResponseFailedMessage(responseBody));
+      assertEquals(500, e.getRawStatusCode());
+    }
+  }
+
+  @Test
+  void test_should_fail_if_MultiAsset_policy_id_is_longer_than_expected() throws IOException {
+    ConstructionPayloadsRequest request = objectMapper.readValue(new String(Files.readAllBytes(
+            Paths.get(
+                BASE_DIRECTORY
+                    + "/construction_payload_MultiAsset_policy_id_is_longer_than_expected.json"))),
+        ConstructionPayloadsRequest.class);
+
+    try {
+      restTemplate.postForObject(baseUrl, request, ConstructionDeriveResponse.class);
+      fail("Expected exception");
+    } catch (HttpServerErrorException e) {
+      String responseBody = e.getResponseBodyAsString();
+      assertTrue(testPolicyResponseFailedMessage(responseBody));
+      assertEquals(500, e.getRawStatusCode());
+    }
+  }
+
+  private boolean testPolicyResponseFailedMessage(String responseBody) {
+    Pattern pattern = Pattern.compile("[\\s\\S]PolicyId[\\s\\S]*is not valid");
+    Matcher matcher = pattern.matcher(responseBody);
+    return matcher.find();
+  }
+
+  @Test
+  void test_should_fail_if_MultiAsset_symbol_is_not_a_hex_string() throws IOException {
+    ConstructionPayloadsRequest request = objectMapper.readValue(new String(Files.readAllBytes(
+            Paths.get(
+                BASE_DIRECTORY
+                    + "/construction_payload_MultiAsset_symbol_is_not_a_hex_string.json"))),
+        ConstructionPayloadsRequest.class);
+
+    try {
+      restTemplate.postForObject(baseUrl, request, ConstructionDeriveResponse.class);
+      fail("Expected exception");
+    } catch (HttpServerErrorException e) {
+      String responseBody = e.getResponseBodyAsString();
+      assertTrue(testTokenNameResponseFailedMessage(responseBody));
+      assertEquals(500, e.getRawStatusCode());
+    }
+  }
+
+  @Test
+  void test_should_fail_if_MultiAsset_symbol_longer_than_expected() throws IOException {
+    ConstructionPayloadsRequest request = objectMapper.readValue(new String(Files.readAllBytes(
+            Paths.get(
+                BASE_DIRECTORY
+                    + "/construction_payload_MultiAsset_symbol_longer_than_expected.json"))),
+        ConstructionPayloadsRequest.class);
+
+    try {
+      restTemplate.postForObject(baseUrl, request, ConstructionDeriveResponse.class);
+      fail("Expected exception");
+    } catch (HttpServerErrorException e) {
+      String responseBody = e.getResponseBodyAsString();
+      assertTrue(testTokenNameResponseFailedMessage(responseBody));
+      assertEquals(500, e.getRawStatusCode());
+    }
+  }
+
+  private boolean testTokenNameResponseFailedMessage(String responseBody) {
+    Pattern pattern = Pattern.compile("Token name[\\s\\S]*is not valid");
+    Matcher matcher = pattern.matcher(responseBody);
+    return matcher.find();
+  }
+
+  @Test
+  void test_should_return_a_valid_unsigned_transaction_hash_when_sending_valid_operations_with_pool_registration_with_pledge()
+      throws IOException {
+    ConstructionPayloadsRequest request = objectMapper.readValue(new String(Files.readAllBytes(
+            Paths.get(
+                BASE_DIRECTORY
+                    + "/construction_payload_transactions_with_pool_registrations_with_pledge.json"))),
+        ConstructionPayloadsRequest.class);
+    ConstructionPayloadsResponse response = restTemplate.postForObject(baseUrl,
+        request, ConstructionPayloadsResponse.class);
+
+    String address1 = "addr1vxa5pudxg77g3sdaddecmw8tvc6hmynywn49lltt4fmvn7cpnkcpx";
+    String address2 = "stake1uxly0q2cnpxrjrqm9vpnr9dwkr0j945gulhhgs3dx33l47sweg9er";
+    String address3 = "stake1uxa5pudxg77g3sdaddecmw8tvc6hmynywn49lltt4fmvn7caek7a5";
+    String address4 = "1b268f4cba3faa7e36d8a0cc4adca2096fb856119412ee7330f692b5";
+    String hexBytes = "19d2feaca112ef7df5b703509a2ae37a743fcc174b8aa3898e0e9f4f577b4c80";
+
+    boolean found1 = isAddressFoundInPayloads(response.getPayloads(), address1, hexBytes);
+    boolean found2 = isAddressFoundInPayloads(response.getPayloads(), address2, hexBytes);
+    boolean found3 = isAddressFoundInPayloads(response.getPayloads(), address3, hexBytes);
+    boolean found4 = isAddressFoundInPayloads(response.getPayloads(), address4, hexBytes);
+
+    assertThat(found1).isTrue();
+    assertThat(found2).isTrue();
+    assertThat(found3).isTrue();
+    assertThat(found4).isTrue();
+  }
+
+  @Test
+  void test_should_return_a_valid_unsigned_transaction_hash_when_sending_valid_operations_including_pool_registration_with_Single_Host_Addr_relay()
+      throws IOException {
+    ConstructionPayloadsRequest request = objectMapper.readValue(new String(Files.readAllBytes(
+            Paths.get(
+                BASE_DIRECTORY
+                    + "/construction_payload_transaction_hash_when_sending_valid_operations_including_pool_registration_with_Single_Host_Addr_relay.json"))),
+        ConstructionPayloadsRequest.class);
+    ConstructionPayloadsResponse response = restTemplate.postForObject(baseUrl,
+        request, ConstructionPayloadsResponse.class);
+
+    String address1 = "addr1vxa5pudxg77g3sdaddecmw8tvc6hmynywn49lltt4fmvn7cpnkcpx";
+    String address2 = "stake1uxly0q2cnpxrjrqm9vpnr9dwkr0j945gulhhgs3dx33l47sweg9er";
+    String address3 = "stake1uxa5pudxg77g3sdaddecmw8tvc6hmynywn49lltt4fmvn7caek7a5";
+    String address4 = "1b268f4cba3faa7e36d8a0cc4adca2096fb856119412ee7330f692b5";
+    String hexBytes = "53f456cca6b8a6869301509cbd8c91f24dfef5b924b8c1e46934396cb3e47479";
+
+    boolean found1 = isAddressFoundInPayloads(response.getPayloads(), address1, hexBytes);
+    boolean found2 = isAddressFoundInPayloads(response.getPayloads(), address2, hexBytes);
+    boolean found3 = isAddressFoundInPayloads(response.getPayloads(), address3, hexBytes);
+    boolean found4 = isAddressFoundInPayloads(response.getPayloads(), address4, hexBytes);
+
+    assertThat(found1).isTrue();
+    assertThat(found2).isTrue();
+    assertThat(found3).isTrue();
+    assertThat(found4).isTrue();
+  }
+
+  @Test
+  void test_should_return_a_valid_unsigned_transaction_hash_when_sending_valid_operations_including_pool_registration_with_Single_Host_Name_relay() throws IOException{
+    ConstructionPayloadsRequest request = objectMapper.readValue(new String(Files.readAllBytes(
+            Paths.get(
+                BASE_DIRECTORY
+                    + "/construction_payload_transaction_hash_when_sending_valid_operations_including_pool_registration_with_Single_Host_Name_relay.json"))),
+        ConstructionPayloadsRequest.class);
+    ConstructionPayloadsResponse response = restTemplate.postForObject(baseUrl,
+        request, ConstructionPayloadsResponse.class);
+
+    String address1 = "addr1vxa5pudxg77g3sdaddecmw8tvc6hmynywn49lltt4fmvn7cpnkcpx";
+    String address2 = "stake1uxly0q2cnpxrjrqm9vpnr9dwkr0j945gulhhgs3dx33l47sweg9er";
+    String address3 = "stake1uxa5pudxg77g3sdaddecmw8tvc6hmynywn49lltt4fmvn7caek7a5";
+    String address4 = "1b268f4cba3faa7e36d8a0cc4adca2096fb856119412ee7330f692b5";
+    String hexBytes = "ad36f2e07fb6d0a0864bcda0deea6c081770ddb3390eac85c7696479930be608";
+
+    boolean found1 = isAddressFoundInPayloads(response.getPayloads(), address1, hexBytes);
+    boolean found2 = isAddressFoundInPayloads(response.getPayloads(), address2, hexBytes);
+    boolean found3 = isAddressFoundInPayloads(response.getPayloads(), address3, hexBytes);
+    boolean found4 = isAddressFoundInPayloads(response.getPayloads(), address4, hexBytes);
+
+    assertThat(found1).isTrue();
+    assertThat(found2).isTrue();
+    assertThat(found3).isTrue();
+    assertThat(found4).isTrue();
+  }
+
+
+  @Test
+  void test_should_return_a_valid_unsigned_transaction_hash_when_sending_valid_operations_including_pool_registration_with_multi_host_name_relay()
+      throws IOException {
+    ConstructionPayloadsRequest request = objectMapper.readValue(new String(Files.readAllBytes(
+            Paths.get(
+                BASE_DIRECTORY
+                    + "/construction_payload_transaction_hash_when_sending_valid_operations_including_pool_registration_with_multi_host_name_relay.json"))),
+        ConstructionPayloadsRequest.class);
+    ConstructionPayloadsResponse response = restTemplate.postForObject(baseUrl,
+        request, ConstructionPayloadsResponse.class);
+
+    String address1 = "addr1vxa5pudxg77g3sdaddecmw8tvc6hmynywn49lltt4fmvn7cpnkcpx";
+    String address2 = "stake1uxly0q2cnpxrjrqm9vpnr9dwkr0j945gulhhgs3dx33l47sweg9er";
+    String address3 = "stake1uxa5pudxg77g3sdaddecmw8tvc6hmynywn49lltt4fmvn7caek7a5";
+    String address4 = "1b268f4cba3faa7e36d8a0cc4adca2096fb856119412ee7330f692b5";
+    String hexBytes = "bd874d7253af650d7d265a5dd259a16d838593e99252d3ed5409b84a2d3e864e";
+
+    boolean found1 = isAddressFoundInPayloads(response.getPayloads(), address1, hexBytes);
+    boolean found2 = isAddressFoundInPayloads(response.getPayloads(), address2, hexBytes);
+    boolean found3 = isAddressFoundInPayloads(response.getPayloads(), address3, hexBytes);
+    boolean found4 = isAddressFoundInPayloads(response.getPayloads(), address4, hexBytes);
+
+    assertThat(found1).isTrue();
+    assertThat(found2).isTrue();
+    assertThat(found3).isTrue();
+    assertThat(found4).isTrue();
+  }
+
+
+  @Test
+  void test_should_return_a_valid_unsigned_transaction_hash_when_sending_valid_operations_including_pool_registration_with_no_pool_metadata()
+      throws IOException {
+    ConstructionPayloadsRequest request = objectMapper.readValue(new String(Files.readAllBytes(
+            Paths.get(
+                BASE_DIRECTORY
+                    + "/construction_payload_transaction_hash_when_sending_valid_operations_including_pool_registration_with_no_pool_metadata.json"))),
+        ConstructionPayloadsRequest.class);
+    ConstructionPayloadsResponse response = restTemplate.postForObject(baseUrl,
+        request, ConstructionPayloadsResponse.class);
+
+    String address1 = "addr1vxa5pudxg77g3sdaddecmw8tvc6hmynywn49lltt4fmvn7cpnkcpx";
+    String address2 = "stake1uxly0q2cnpxrjrqm9vpnr9dwkr0j945gulhhgs3dx33l47sweg9er";
+    String address3 = "stake1uxa5pudxg77g3sdaddecmw8tvc6hmynywn49lltt4fmvn7caek7a5";
+    String address4 = "1b268f4cba3faa7e36d8a0cc4adca2096fb856119412ee7330f692b5";
+    String hexBytes = "f7eb90cf4a22f0f214f37feaa00000683857e4216999ca089bab94cc012d83a9";
+
+    boolean found1 = isAddressFoundInPayloads(response.getPayloads(), address1, hexBytes);
+    boolean found2 = isAddressFoundInPayloads(response.getPayloads(), address2, hexBytes);
+    boolean found3 = isAddressFoundInPayloads(response.getPayloads(), address3, hexBytes);
+    boolean found4 = isAddressFoundInPayloads(response.getPayloads(), address4, hexBytes);
+
+    assertThat(found1).isTrue();
+    assertThat(found2).isTrue();
+    assertThat(found3).isTrue();
+    assertThat(found4).isTrue();
+  }
+
+  @Test
+  void test_should_return_a_valid_unsigned_transaction_hash_when_sending_valid_operations_including_pool_registration_with_multiple_relay()
+      throws IOException {
+    ConstructionPayloadsRequest request = objectMapper.readValue(new String(Files.readAllBytes(
+            Paths.get(
+                BASE_DIRECTORY
+                    + "/construction_payload_transaction_hash_when_sending_valid_operations_including_pool_registration_with_multiple_relay.json"))),
+        ConstructionPayloadsRequest.class);
+    ConstructionPayloadsResponse response = restTemplate.postForObject(baseUrl,
+        request, ConstructionPayloadsResponse.class);
+
+    String address1 = "addr1vxa5pudxg77g3sdaddecmw8tvc6hmynywn49lltt4fmvn7cpnkcpx";
+    String address2 = "stake1uxly0q2cnpxrjrqm9vpnr9dwkr0j945gulhhgs3dx33l47sweg9er";
+    String address3 = "stake1uxa5pudxg77g3sdaddecmw8tvc6hmynywn49lltt4fmvn7caek7a5";
+    String address4 = "1b268f4cba3faa7e36d8a0cc4adca2096fb856119412ee7330f692b5";
+    String hexBytes = "c1939edfd1cfb1293ea9069dbd8bfd4ca0bb7ac92743b0243b27e5128da76909";
+
+    boolean found1 = isAddressFoundInPayloads(response.getPayloads(), address1, hexBytes);
+    boolean found2 = isAddressFoundInPayloads(response.getPayloads(), address2, hexBytes);
+    boolean found3 = isAddressFoundInPayloads(response.getPayloads(), address3, hexBytes);
+    boolean found4 = isAddressFoundInPayloads(response.getPayloads(), address4, hexBytes);
+
+    assertThat(found1).isTrue();
+    assertThat(found2).isTrue();
+    assertThat(found3).isTrue();
+    assertThat(found4).isTrue();
+  }
+  private static boolean isAddressFoundInPayloads(List<SigningPayload> payloads, String address, String hexBytes) {
+    for (SigningPayload payload : payloads) {
+      if (payload.getAccountIdentifier().getAddress().equals(address) &&
+          payload.getHexBytes().equals(hexBytes)) {
+        return true;
+      }
+    }
+    return false;
+  }
+
+  @Test
+  void test_should_throw_an_error_when_there_are_operations_invalid_code_key_hash()
+      throws IOException {
+    ConstructionPayloadsRequest request = objectMapper.readValue(new String(Files.readAllBytes(
+            Paths.get(
+                BASE_DIRECTORY
+                    + "/construction_payload_operations_invalid_code_key_hash.json"))),
+        ConstructionPayloadsRequest.class);
+
+    try {
+      restTemplate.postForObject(baseUrl, request, ConstructionDeriveResponse.class);
+      fail("Expected exception");
+    } catch (HttpServerErrorException e) {
+      String responseBody = e.getResponseBodyAsString();
+      assertEquals(500, e.getRawStatusCode());
+    }
+  }
+
+  @Test
+  void test_should_throw_error_when_operations_include_pool_registration_with_missing_cold_key_hash()
+      throws IOException {
+    ConstructionPayloadsRequest request = objectMapper.readValue(new String(Files.readAllBytes(
+            Paths.get(
+                BASE_DIRECTORY
+                    + "/construction_payload_operations_include_pool_registration_with_missing_cold_key_hash.json"))),
+        ConstructionPayloadsRequest.class);
+
+    try {
+      restTemplate.postForObject(baseUrl, request, ConstructionDeriveResponse.class);
+      fail("Expected exception");
+    } catch (HttpServerErrorException e) {
+      String responseBody = e.getResponseBodyAsString();
+      assertEquals(500, e.getRawStatusCode());
+    }
+  }
+
+  @Test
+  void test_should_throw_an_error_when_there_are_operations_including_pool_registration_with_empty_pool_relays()
+      throws IOException {
+    ConstructionPayloadsRequest request = objectMapper.readValue(new String(Files.readAllBytes(
+            Paths.get(
+                BASE_DIRECTORY
+                    + "/construction_payload_operations_including_pool_registration_with_empty_pool_relays.json"))),
+        ConstructionPayloadsRequest.class);
+
+    try {
+      restTemplate.postForObject(baseUrl, request, ConstructionDeriveResponse.class);
+      fail("Expected exception");
+    } catch (HttpServerErrorException e) {
+      String responseBody = e.getResponseBodyAsString();
+      assertEquals(500, e.getRawStatusCode());
+    }
+  }
+
+  @Test
+  void test_should_throw_an_error_when_there_are_operations_including_pool_registration_with_invalid_pool_relay_type()
+      throws IOException {
+    ConstructionPayloadsRequest request = objectMapper.readValue(new String(Files.readAllBytes(
+            Paths.get(
+                BASE_DIRECTORY
+                    + "/construction_payload_operations_including_pool_registration_with_invalid_pool_relay_type.json"))),
+        ConstructionPayloadsRequest.class);
+
+    try {
+      restTemplate.postForObject(baseUrl, request, ConstructionDeriveResponse.class);
+      fail("Expected exception");
+    } catch (HttpServerErrorException e) {
+      String responseBody = e.getResponseBodyAsString();
+      assertEquals(500, e.getRawStatusCode());
+    }
+  }
+
+  @Test
+  void test_should_throw_an_error_when_there_are_operations_including_pool_registration_with_missing_pool_relay_type()
+      throws IOException {
+    ConstructionPayloadsRequest request = objectMapper.readValue(new String(Files.readAllBytes(
+            Paths.get(
+                BASE_DIRECTORY
+                    + "/construction_payload_operations_including_pool_registration_with_missing_pool_relay_type.json"))),
+        ConstructionPayloadsRequest.class);
+
+    try {
+      restTemplate.postForObject(baseUrl, request, ConstructionDeriveResponse.class);
+      fail("Expected exception");
+    } catch (HttpServerErrorException e) {
+      String responseBody = e.getResponseBodyAsString();
+      assertEquals(500, e.getRawStatusCode());
+    }
+  }
+
+  @Test
+  void test_should_throw_an_error_when_there_are_operations_including_pool_registration_with_invalid_pool_relays_with_invalid_ipv4()
+      throws IOException {
+    ConstructionPayloadsRequest request = objectMapper.readValue(new String(Files.readAllBytes(
+            Paths.get(
+                BASE_DIRECTORY
+                    + "/construction_payload_operations_including_pool_registration_with_invalid_pool_relays_with_invalid_ipv4.json"))),
+        ConstructionPayloadsRequest.class);
+
+    try {
+      restTemplate.postForObject(baseUrl, request, ConstructionDeriveResponse.class);
+      fail("Expected exception");
+    } catch (HttpServerErrorException e) {
+      String responseBody = e.getResponseBodyAsString();
+      assertEquals(500, e.getRawStatusCode());
+    }
+  }
+
+  @Test
+  void test_should_throw_an_error_when_there_are_operations_including_pool_registration_with_invalid_pool_relays_with_invalid_port()
+      throws IOException {
+    ConstructionPayloadsRequest request = objectMapper.readValue(new String(Files.readAllBytes(
+            Paths.get(
+                BASE_DIRECTORY
+                    + "/construction_payload_operations_including_pool_registration_with_invalid_pool_relays_with_invalid_port.json"))),
+        ConstructionPayloadsRequest.class);
+
+    try {
+      restTemplate.postForObject(baseUrl, request, ConstructionDeriveResponse.class);
+      fail("Expected exception");
+    } catch (HttpServerErrorException e) {
+      String responseBody = e.getResponseBodyAsString();
+      assertEquals(500, e.getRawStatusCode());
+    }
+  }
+
+  @Test
+  void test_should_throw_an_error_when_there_are_operations_including_pool_registration_with_pool_relays_with_invalid_pool_metadata_hash()
+      throws IOException {
+    ConstructionPayloadsRequest request = objectMapper.readValue(new String(Files.readAllBytes(
+            Paths.get(
+                BASE_DIRECTORY
+                    + "/construction_payload_operations_including_pool_registration_with_pool_relays_with_invalid_pool_metadata_hash.json"))),
+        ConstructionPayloadsRequest.class);
+
+    try {
+      restTemplate.postForObject(baseUrl, request, ConstructionDeriveResponse.class);
+      fail("Expected exception");
+    } catch (HttpServerErrorException e) {
+      String responseBody = e.getResponseBodyAsString();
+      assertEquals(500, e.getRawStatusCode());
+    }
+  }
+
+  @Test
+  void test_should_throw_an_error_when_there_are_operations_including_pool_registration_with_pool_relays_with_invalid_pool_owners()
+      throws IOException {
+    ConstructionPayloadsRequest request = objectMapper.readValue(new String(Files.readAllBytes(
+            Paths.get(
+                BASE_DIRECTORY
+                    + "/construction_payload_operations_including_pool_registration_with_pool_relays_with_invalid_pool_owners.json"))),
+        ConstructionPayloadsRequest.class);
+
+    try {
+      restTemplate.postForObject(baseUrl, request, ConstructionDeriveResponse.class);
+      fail("Expected exception");
+    } catch (HttpServerErrorException e) {
+      String responseBody = e.getResponseBodyAsString();
+      assertEquals(500, e.getRawStatusCode());
+    }
+  }
+
+  @Test
+  void test_should_throw_an_error_when_there_are_operations_including_pool_registration_with_negative_cost()
+      throws IOException {
+    ConstructionPayloadsRequest request = objectMapper.readValue(new String(Files.readAllBytes(
+            Paths.get(
+                BASE_DIRECTORY
+                    + "/construction_payload_operations_including_pool_registration_with_negative_cost.json"))),
+        ConstructionPayloadsRequest.class);
+
+    try {
+      restTemplate.postForObject(baseUrl, request, ConstructionDeriveResponse.class);
+      fail("Expected exception");
+    } catch (HttpServerErrorException e) {
+      String responseBody = e.getResponseBodyAsString();
+      assertEquals(500, e.getRawStatusCode());
+    }
+  }
+
+  @Test
+  void test_should_throw_an_error_when_there_are_operations_including_pool_registration_with_pool_relays_with_negative_pledge()
+      throws IOException {
+    ConstructionPayloadsRequest request = objectMapper.readValue(new String(Files.readAllBytes(
+            Paths.get(
+                BASE_DIRECTORY
+                    + "/construction_payload_operations_including_pool_registration_with_pool_relays_with_negative_pledge.json"))),
+        ConstructionPayloadsRequest.class);
+
+    try {
+      restTemplate.postForObject(baseUrl, request, ConstructionDeriveResponse.class);
+      fail("Expected exception");
+    } catch (HttpServerErrorException e) {
+      String responseBody = e.getResponseBodyAsString();
+      assertEquals(500, e.getRawStatusCode());
+    }
+  }
+
+  @Test
+  void test_should_throw_an_error_when_there_are_operations_including_pool_registration_with_pool_relays_with_negative_denominator()
+      throws IOException {
+    ConstructionPayloadsRequest request = objectMapper.readValue(new String(Files.readAllBytes(
+            Paths.get(
+                BASE_DIRECTORY
+                    + "/construction_payload_operations_including_pool_registration_with_pool_relays_with_negative_denominator.json"))),
+        ConstructionPayloadsRequest.class);
+
+    try {
+      restTemplate.postForObject(baseUrl, request, ConstructionDeriveResponse.class);
+      fail("Expected exception");
+    } catch (HttpServerErrorException e) {
+      String responseBody = e.getResponseBodyAsString();
+      assertEquals(500, e.getRawStatusCode());
+    }
+  }
+
+  @Test
+  void test_should_throw_an_error_when_there_are_operations_including_pool_registration_with_pool_relays_with_alphabetical_numerator()
+      throws IOException {
+    ConstructionPayloadsRequest request = objectMapper.readValue(new String(Files.readAllBytes(
+            Paths.get(
+                BASE_DIRECTORY
+                    + "/construction_payload_operations_including_pool_registration_with_pool_relays_with_alphabetical_numerator.json"))),
+        ConstructionPayloadsRequest.class);
+
+    try {
+      restTemplate.postForObject(baseUrl, request, ConstructionDeriveResponse.class);
+      fail("Expected exception");
+    } catch (HttpServerErrorException e) {
+      String responseBody = e.getResponseBodyAsString();
+      assertEquals(500, e.getRawStatusCode());
+    }
+  }
+
+  @Test
+  void test_should_throw_an_error_when_there_are_operations_including_pool_registration_with_no_margin()
+      throws IOException {
+    ConstructionPayloadsRequest request = objectMapper.readValue(new String(Files.readAllBytes(
+            Paths.get(
+                BASE_DIRECTORY
+                    + "/construction_payload_operations_including_pool_registration_with_no_margin.json"))),
+        ConstructionPayloadsRequest.class);
+
+    try {
+      restTemplate.postForObject(baseUrl, request, ConstructionDeriveResponse.class);
+      fail("Expected exception");
+    } catch (HttpServerErrorException e) {
+      String responseBody = e.getResponseBodyAsString();
+      assertEquals(500, e.getRawStatusCode());
+    }
+  }
+
+  @Test
+  void test_should_throw_an_error_when_there_are_operations_including_pool_registration_with_invalid_reward_address()
+      throws IOException {
+    ConstructionPayloadsRequest request = objectMapper.readValue(new String(Files.readAllBytes(
+            Paths.get(
+                BASE_DIRECTORY
+                    + "/construction_payload_operations_including_pool_registration_with_invalid_reward_address.json"))),
+        ConstructionPayloadsRequest.class);
+
+    try {
+      restTemplate.postForObject(baseUrl, request, ConstructionDeriveResponse.class);
+      fail("Expected exception");
+    } catch (HttpServerErrorException e) {
+      String responseBody = e.getResponseBodyAsString();
+      assertEquals(500, e.getRawStatusCode());
+    }
+  }
+
+  @Test
+  void test_should_return_a_valid_unsigned_transaction_hash_when_sending_valid_operations_with_pool_registration_with_cert()
+      throws IOException {
+    ConstructionPayloadsRequest request = objectMapper.readValue(new String(Files.readAllBytes(
+            Paths.get(
+                BASE_DIRECTORY
+                    + "/construction_payload_valid_operations_with_pool_registration_with_cert.json"))),
+        ConstructionPayloadsRequest.class);
+    ConstructionPayloadsResponse response = restTemplate.postForObject(baseUrl,
+        request, ConstructionPayloadsResponse.class);
+
+    String address1 = "addr1vxa5pudxg77g3sdaddecmw8tvc6hmynywn49lltt4fmvn7cpnkcpx";
+    String address2 = "stake1u9af5n26dtr6nkrs9qv05049x0jkcncau9k6vyd8xrhr7qq8tez5p";
+    String address3 = "stake1uxa5pudxg77g3sdaddecmw8tvc6hmynywn49lltt4fmvn7caek7a5";
+    String address4 = "1b268f4cba3faa7e36d8a0cc4adca2096fb856119412ee7330f692b5";
+    String hexBytes = "36939bdede6c9170adea85911197806bca6a25bb56ef2d09ed7c407a31789eb8";
+
+    boolean found1 = isAddressFoundInPayloads(response.getPayloads(), address1, hexBytes);
+    boolean found2 = isAddressFoundInPayloads(response.getPayloads(), address2, hexBytes);
+    boolean found3 = isAddressFoundInPayloads(response.getPayloads(), address3, hexBytes);
+    boolean found4 = isAddressFoundInPayloads(response.getPayloads(), address4, hexBytes);
+
+    assertThat(found1).isTrue();
+    assertThat(found2).isTrue();
+    assertThat(found3).isTrue();
+    assertThat(found4).isTrue();
+  }
+
+  @Test
+  void test_should_throw_an_error_when_sending_operations_with_pool_registration_with_invalid_cert()
+      throws IOException {
+    ConstructionPayloadsRequest request = objectMapper.readValue(new String(Files.readAllBytes(
+            Paths.get(
+                BASE_DIRECTORY
+                    + "/construction_payload_operations_with_pool_registration_with_invalid_cert.json"))),
+        ConstructionPayloadsRequest.class);
+
+    try {
+      restTemplate.postForObject(baseUrl, request, ConstructionDeriveResponse.class);
+      fail("Expected exception");
+    } catch (HttpServerErrorException e) {
+      String responseBody = e.getResponseBodyAsString();
+      assertEquals(500, e.getRawStatusCode());
+    }
+  }
+
+  @Test
+  void test_should_throw_an_error_when_sending_operations_with_pool_registration_with_invalid_cert_type()
+      throws IOException {
+    ConstructionPayloadsRequest request = objectMapper.readValue(new String(Files.readAllBytes(
+            Paths.get(
+                BASE_DIRECTORY
+                    + "/construction_payload_operations_with_pool_registration_with_invalid_cert_type.json"))),
+        ConstructionPayloadsRequest.class);
+
+    try {
+      restTemplate.postForObject(baseUrl, request, ConstructionDeriveResponse.class);
+      fail("Expected exception");
+    } catch (HttpServerErrorException e) {
+      String responseBody = e.getResponseBodyAsString();
+      assertEquals(500, e.getRawStatusCode());
+    }
+  }
+
+
+  @Test
+  void test_should_return_a_valid_unsigned_transaction_hash_when_sending_valid_operations_with_a_vote_registration() {
+
+  }
+
+  @Test
+  void test_should_throw_an_error_when_the_voting_key_is_empty() throws IOException {
+    ConstructionPayloadsRequest request = objectMapper.readValue(new String(Files.readAllBytes(
+            Paths.get(
+                BASE_DIRECTORY
+                    + "/construction_payload_the_voting_key_is_empty.json"))),
+        ConstructionPayloadsRequest.class);
+
+    try {
+      restTemplate.postForObject(baseUrl, request, ConstructionDeriveResponse.class);
+      fail("Expected exception");
+    } catch (HttpServerErrorException e) {
+      String responseBody = e.getResponseBodyAsString();
+      assertEquals(500, e.getRawStatusCode());
+    }
+  }
+
+  @Test
+  void test_should_throw_an_error_when_the_voting_key_is_not_valid() throws IOException {
+    ConstructionPayloadsRequest request = objectMapper.readValue(new String(Files.readAllBytes(
+            Paths.get(
+                BASE_DIRECTORY
+                    + "/construction_payload_the_voting_key_is_not_valid.json"))),
+        ConstructionPayloadsRequest.class);
+
+    try {
+      restTemplate.postForObject(baseUrl, request, ConstructionDeriveResponse.class);
+      fail("Expected exception");
+    } catch (HttpServerErrorException e) {
+      String responseBody = e.getResponseBodyAsString();
+      assertEquals(500, e.getRawStatusCode());
+    }
+  }
+
+  @Test
+  void test_should_throw_an_error_when_the_reward_address_is_empty() throws IOException {
+    ConstructionPayloadsRequest request = objectMapper.readValue(new String(Files.readAllBytes(
+            Paths.get(
+                BASE_DIRECTORY
+                    + "/construction_payload_when_the_reward_address_is_empty.json"))),
+        ConstructionPayloadsRequest.class);
+
+    try {
+      restTemplate.postForObject(baseUrl, request, ConstructionDeriveResponse.class);
+      fail("Expected exception");
+    } catch (HttpServerErrorException e) {
+      String responseBody = e.getResponseBodyAsString();
+      assertEquals(500, e.getRawStatusCode());
+    }
+  }
+
+  @Test
+  void test_should_throw_an_error_when_the_reward_address_is_not_valid() throws IOException {
+    ConstructionPayloadsRequest request = objectMapper.readValue(new String(Files.readAllBytes(
+            Paths.get(
+                BASE_DIRECTORY
+                    + "/construction_payload_when_the_reward_address_is_not_valid.json"))),
+        ConstructionPayloadsRequest.class);
+
+    try {
+      restTemplate.postForObject(baseUrl, request, ConstructionDeriveResponse.class);
+      fail("Expected exception");
+    } catch (HttpServerErrorException e) {
+      String responseBody = e.getResponseBodyAsString();
+      assertEquals(500, e.getRawStatusCode());
+    }
+  }
+
+  @Test
+  void test_should_throw_an_error_when_the_stake_key_is_empty() {
+
+  }
+
+  @Test
+  void test_should_throw_an_error_when_the_stake_key_is_not_valid() {
+
+  }
+
+  @Test
+  void test_should_throw_an_error_when_the_voting_nonce_is_not_greater_than_zero() {
+
+  }
+
+  @Test
+  void test_should_throw_an_error_when_the_voting_signature_is_empty() {
+
+  }
+
+  @Test
+  void test_should_throw_an_error_when_the_voting_signature_is_not_valid() {
+
+  }
+
+  @Test
+  void test_should_throw_an_error_when_the_transaction_has_no_metadata() {
+
+  }
+
+  @Test
+  void test_should_throw_an_error_when_there_is_no_vote_registration_metadata() {
+
+  }
+}
+
