version: '3.8'
services:
  mithril:
    image: cardanofoundation/rosetta-mithril:${MITHRIL_VERSION}
    build:
      context: ./
      dockerfile: ./docker/dockerfiles/mithril/Dockerfile
      args: 
        MITHRIL_VERSION: ${MITHRIL_VERSION}
    environment:
      - NETWORK=${NETWORK}
      - MITHRIL_SYNC=${MITHRIL_SYNC}
      - SNAPSHOT_DIGEST=${SNAPSHOT_DIGEST}
      - AGGREGATOR_ENDPOINT=${AGGREGATOR_ENDPOINT}
      - GENESIS_VERIFICATION_KEY=${GENESIS_VERIFICATION_KEY}
      - ANCILLARY_VERIFICATION_KEY=${ANCILLARY_VERIFICATION_KEY}

    volumes:
      - ${CARDANO_NODE_DIR}:/node

  cardano-node:
<<<<<<< HEAD
    image: cardanofoundation/rosetta-cardano-node:${CARDANO_NODE_VERSION}
    build:
      context: ./
      dockerfile: ./docker/dockerfiles/node/Dockerfile
      args:
        CARDANO_NODE_VERSION: ${CARDANO_NODE_VERSION}
    environment:
      - NETWORK=${NETWORK}
      - PROTOCOL_MAGIC=${PROTOCOL_MAGIC}
      - CARDANO_NODE_SOCKET_PATH=${CARDANO_NODE_DIR}/node.socket
      - CARDANO_NODE_PORT=${CARDANO_NODE_PORT}
      - NODE_SUBMIT_API_PORT=${NODE_SUBMIT_API_PORT}
      - CARDANO_NODE_DB=${CARDANO_NODE_DB}
=======
    image: ghcr.io/intersectmbo/cardano-node:${CARDANO_NODE_VERSION}
    #image: cardano-foundation/rosetta-cardano-node:${CARDANO_NODE_VERSION}
#    build:
#      context: ./
#      dockerfile: ./docker/dockerfiles/node/Dockerfile
#      args:
#        CARDANO_NODE_VERSION: ${CARDANO_NODE_VERSION}
    environment:
      - NETWORK=${NETWORK}
#      - PROTOCOL_MAGIC=${PROTOCOL_MAGIC}
#      - CARDANO_NODE_SOCKET_PATH=${CARDANO_NODE_SOCKET_PATH}
#      - CARDANO_NODE_PORT=${CARDANO_NODE_PORT}
#      - NODE_SUBMIT_API_PORT=${NODE_SUBMIT_API_PORT}
>>>>>>> 8115d593
    volumes:
      - ${CARDANO_NODE_DIR}:${CARDANO_NODE_DIR}
      - ${CARDANO_NODE_DB}:${CARDANO_NODE_DB}
      - ${CARDANO_CONFIG}:/config
    restart: unless-stopped
    ports:
      - ${CARDANO_NODE_PORT}:${CARDANO_NODE_PORT}
      - ${NODE_SUBMIT_API_PORT}:${NODE_SUBMIT_API_PORT}
    entrypoint: cardano-node run --database-path /node/db --port ${CARDANO_NODE_PORT} --socket-path /node/node.socket --topology /config/topology.json --config /config/config.json
    depends_on:
      mithril:
        condition: service_completed_successfully

networks:
  default:
    name: cardano-rosetta-java-${NETWORK}<|MERGE_RESOLUTION|>--- conflicted
+++ resolved
@@ -19,7 +19,6 @@
       - ${CARDANO_NODE_DIR}:/node
 
   cardano-node:
-<<<<<<< HEAD
     image: cardanofoundation/rosetta-cardano-node:${CARDANO_NODE_VERSION}
     build:
       context: ./
@@ -33,21 +32,6 @@
       - CARDANO_NODE_PORT=${CARDANO_NODE_PORT}
       - NODE_SUBMIT_API_PORT=${NODE_SUBMIT_API_PORT}
       - CARDANO_NODE_DB=${CARDANO_NODE_DB}
-=======
-    image: ghcr.io/intersectmbo/cardano-node:${CARDANO_NODE_VERSION}
-    #image: cardano-foundation/rosetta-cardano-node:${CARDANO_NODE_VERSION}
-#    build:
-#      context: ./
-#      dockerfile: ./docker/dockerfiles/node/Dockerfile
-#      args:
-#        CARDANO_NODE_VERSION: ${CARDANO_NODE_VERSION}
-    environment:
-      - NETWORK=${NETWORK}
-#      - PROTOCOL_MAGIC=${PROTOCOL_MAGIC}
-#      - CARDANO_NODE_SOCKET_PATH=${CARDANO_NODE_SOCKET_PATH}
-#      - CARDANO_NODE_PORT=${CARDANO_NODE_PORT}
-#      - NODE_SUBMIT_API_PORT=${NODE_SUBMIT_API_PORT}
->>>>>>> 8115d593
     volumes:
       - ${CARDANO_NODE_DIR}:${CARDANO_NODE_DIR}
       - ${CARDANO_NODE_DB}:${CARDANO_NODE_DB}
@@ -56,7 +40,6 @@
     ports:
       - ${CARDANO_NODE_PORT}:${CARDANO_NODE_PORT}
       - ${NODE_SUBMIT_API_PORT}:${NODE_SUBMIT_API_PORT}
-    entrypoint: cardano-node run --database-path /node/db --port ${CARDANO_NODE_PORT} --socket-path /node/node.socket --topology /config/topology.json --config /config/config.json
     depends_on:
       mithril:
         condition: service_completed_successfully
